/*global defineSuite*/
defineSuite([
         'Scene/CameraFlightPath',
         'Core/Cartesian3',
         'Core/Cartographic',
         'Core/Ellipsoid',
         'Core/Math',
         'Core/Rectangle',
         'Core/Matrix4',
         'Scene/OrthographicFrustum',
         'Scene/SceneMode',
         'Specs/createScene',
         'Specs/destroyScene'
     ], function (
         CameraFlightPath,
         Cartesian3,
         Cartographic,
         Ellipsoid,
         CesiumMath,
         Rectangle,
         Matrix4,
         OrthographicFrustum,
         SceneMode,
         createScene,
         destroyScene) {
    "use strict";
    /*global jasmine,describe,xdescribe,it,xit,expect,beforeEach,afterEach,beforeAll,afterAll,spyOn,runs,waits,waitsFor*/

    var scene;
    var frameState;

    beforeEach(function() {
        scene = createScene();
        frameState = scene.frameState;
    });

    afterEach(function() {
        destroyScene(scene);
    });

    function createOrthographicFrustum() {
        var current = frameState.camera.frustum;
        var f = new OrthographicFrustum();
        f.near = current.near;
        f.far = current.far;

        var tanTheta = Math.tan(0.5 * current.fovy);
        f.top = f.near * tanTheta;
        f.bottom = -f.top;
        f.right = current.aspectRatio * f.top;
        f.left = -f.right;

        return f;
    }

    it('create animation throws without a scene', function() {
        expect(function() {
            CameraFlightPath.createAnimation(undefined, {
                destination : new Cartesian3(1e9, 1e9, 1e9)
            });
        }).toThrowDeveloperError();
    });

    it('create animation throws without a destination', function() {
        expect(function() {
            CameraFlightPath.createAnimation(scene, {});
        }).toThrowDeveloperError();
    });

    it('create animation throws with just up and no direction', function() {
        expect(function() {
            CameraFlightPath.createAnimation(scene, {
                destination : Cartesian3.ZERO,
                up : Cartesian3.UNIT_Z
            });
        }).toThrowDeveloperError();
    });

    it('create animation throws with just direction and no up', function() {
        expect(function() {
            CameraFlightPath.createAnimation(scene, {
                destination : Cartesian3.ZERO,
                direction : Cartesian3.UNIT_X
            });
        }).toThrowDeveloperError();
    });

    it('create animation with cartographic throws without a scene', function() {
        expect(function() {
            CameraFlightPath.createAnimationCartographic(undefined, {
                destination : new Cartographic(0.0, 0.0, 1e6)
            });
        }).toThrowDeveloperError();
    });

    it('create animation with cartographic throws without a destination', function() {
        expect(function() {
            CameraFlightPath.createAnimationCartographic(scene, {});
        }).toThrowDeveloperError();
    });

    it('create animation with rectangle throws without a scene', function() {
        expect(function() {
            CameraFlightPath.createAnimationRectangle(undefined, {
                destination : new Cartographic(0.0, 0.0, 1e6)
            });
        }).toThrow();
    });

    it('create animation with rectangle throws without a destination', function() {
        expect(function() {
            CameraFlightPath.createAnimationRectangle(scene, {});
        }).toThrowDeveloperError();
    });

    it('creates an animation', function() {
        var destination = new Cartesian3(1e9, 1e9, 1e9);
        var duration = 5000.0;
        var onComplete = function() {
            return true;
        };
        var onCancel = function() {
            return true;
        };

        var flight = CameraFlightPath.createAnimation(scene, {
            destination : destination,
            duration : duration,
            onComplete : onComplete,
            onCancel: onCancel
        });

        expect(flight.duration).toEqual(duration);
        expect(typeof flight.onComplete).toEqual('function');
        expect(typeof flight.onCancel).toEqual('function');
        expect(typeof flight.onUpdate).toEqual('function');
        expect(flight.startValue).toBeDefined();
        expect(flight.stopValue).toBeDefined();
        expect(flight.easingFunction).toBeDefined();
    });

    it('creates an animation with cartographic', function() {
        var destination = new Cartographic(0.0, 0.0, 1e6);
        var duration = 5000.0;
        var onComplete = function() {
            return true;
        };
        var onCancel = function() {
            return true;
        };

        var flight = CameraFlightPath.createAnimationCartographic(scene, {
            destination : destination,
            duration : duration,
            onComplete : onComplete,
            onCancel: onCancel
        });

        expect(flight.duration).toEqual(duration);
        expect(typeof flight.onComplete).toEqual('function');
        expect(typeof flight.onCancel).toEqual('function');
        expect(typeof flight.onUpdate).toEqual('function');
        expect(flight.startValue).toBeDefined();
        expect(flight.stopValue).toBeDefined();
        expect(flight.easingFunction).toBeDefined();
    });

    it('creates an animation with rectangle', function() {
        var destination = new Rectangle(-1, -1, 1, 1);
        var duration = 5000.0;
        var onComplete = function() {
            return true;
        };
        var onCancel = function() {
            return true;
        };

        var flight = CameraFlightPath.createAnimationRectangle(scene, {
            destination : destination,
            duration : duration,
            onComplete : onComplete,
            onCancel: onCancel
        });

        expect(flight.duration).toEqual(duration);
        expect(typeof flight.onComplete).toEqual('function');
        expect(typeof flight.onCancel).toEqual('function');
        expect(typeof flight.onUpdate).toEqual('function');
        expect(flight.startValue).toBeDefined();
        expect(flight.stopValue).toBeDefined();
        expect(flight.easingFunction).toBeDefined();
    });

<<<<<<< HEAD
=======
    it('createAnimation throws if mode is morphing', function() {
        expect( function() {
            frameState.mode = SceneMode.MORPHING;
            var destination = new Cartesian3(1e9, 1e9, 1e9);
            CameraFlightPath.createAnimation(scene, {
                destination : destination
            });
        }).toThrowDeveloperError();
    });

    it('createAnimationCartographic throws if mode is morphing', function() {
        expect(function () {
            frameState.mode = SceneMode.MORPHING;
            var destination = new Cartesian3(1e9, 1e9, 1e9);
            CameraFlightPath.createAnimationCartographic(scene, {
                destination : destination
            });
        }).toThrowDeveloperError();
    });

    it('createAnimationRectangle throws if mode is morphing', function() {
        expect(function() {
            frameState.mode = SceneMode.MORPHING;
            var destination = new Rectangle(-1, -1, 1, 1);
            CameraFlightPath.createAnimationRectangle(scene, {
                destination : destination
            });
        }).toThrowDeveloperError();
    });

>>>>>>> fd76886b
    it('creates an animation in 3d', function() {
        var camera = frameState.camera;

        var startPosition = Cartesian3.clone(camera.position);
        var startDirection = Cartesian3.clone(camera.direction);
        var startUp = Cartesian3.clone(camera.up);

        var endPosition = Cartesian3.negate(startPosition);
        var endDirection = Cartesian3.negate(startDirection);
        var endUp = Cartesian3.negate(startUp);

        var duration = 5000.0;
        var flight = CameraFlightPath.createAnimation(scene, {
            destination : endPosition,
            direction : endDirection,
            up : endUp,
            duration : duration
        });

        flight.onUpdate({ time : 0.0 });
        expect(camera.position).toEqualEpsilon(startPosition, CesiumMath.EPSILON12);
        expect(camera.direction).toEqualEpsilon(startDirection, CesiumMath.EPSILON12);
        expect(camera.up).toEqualEpsilon(startUp, CesiumMath.EPSILON12);

        flight.onUpdate({ time : duration });
        expect(camera.position).toEqualEpsilon(endPosition, CesiumMath.EPSILON12);
        expect(camera.direction).toEqualEpsilon(endDirection, CesiumMath.EPSILON12);
        expect(camera.up).toEqualEpsilon(endUp, CesiumMath.EPSILON12);
    });

    it('creates an animation in 3d with cartographic', function() {
        var camera = frameState.camera;

        var startPosition = Cartesian3.clone(camera.position);
        var startDirection = Cartesian3.clone(camera.direction);
        var startUp = Cartesian3.clone(camera.up);

        var endPosition = Cartesian3.negate(startPosition);
        var endCartographic = frameState.scene2D.projection.ellipsoid.cartesianToCartographic(endPosition);
        var endDirection = Cartesian3.negate(startDirection);
        var endUp = Cartesian3.negate(startUp);

        var duration = 5000.0;
        var flight = CameraFlightPath.createAnimationCartographic(scene, {
            destination : endCartographic,
            direction : endDirection,
            up : endUp,
            duration : duration
        });

        flight.onUpdate({ time : 0.0 });
        expect(camera.position).toEqualEpsilon(startPosition, CesiumMath.EPSILON12);
        expect(camera.direction).toEqualEpsilon(startDirection, CesiumMath.EPSILON12);
        expect(camera.up).toEqualEpsilon(startUp, CesiumMath.EPSILON12);

        flight.onUpdate({ time : duration });
        expect(camera.position).toEqualEpsilon(endPosition, CesiumMath.EPSILON4);
        expect(camera.direction).toEqualEpsilon(endDirection, CesiumMath.EPSILON12);
        expect(camera.up).toEqualEpsilon(endUp, CesiumMath.EPSILON12);
    });

    it('creates an animation in 3d with rectangle', function() {
        var camera = frameState.camera;

        var startPosition = frameState.scene2D.projection.ellipsoid.cartographicToCartesian(new Cartographic(CesiumMath.PI, 0, 20));
        camera.position = startPosition;
        var startDirection = Cartesian3.clone(camera.direction);
        var startUp = Cartesian3.clone(camera.up);

        var endPosition = Cartesian3.negate(startPosition);
        var endCartographic = frameState.scene2D.projection.ellipsoid.cartesianToCartographic(endPosition);
        var rectangle = new Rectangle(endCartographic.longitude - 0.0000019, endCartographic.latitude - 0.0000019, endCartographic.longitude + 0.0000019, endCartographic.latitude + 0.0000019);
        var endDirection = Cartesian3.negate(startDirection);
        var endUp = Cartesian3.negate(startUp);

        var duration = 5000.0;
        var flight = CameraFlightPath.createAnimationRectangle(scene, {
            destination : rectangle,
            direction : endDirection,
            up : endUp,
            duration : duration
        });

        flight.onUpdate({ time : 0.0 });
        expect(camera.position).toEqualEpsilon(startPosition, CesiumMath.EPSILON12);
        expect(camera.direction).toEqualEpsilon(startDirection, CesiumMath.EPSILON12);
        expect(camera.up).toEqualEpsilon(startUp, CesiumMath.EPSILON12);

        flight.onUpdate({ time : duration });
        expect(camera.position).toEqualEpsilon(endPosition, 1);
        expect(camera.direction).toEqualEpsilon(endDirection, CesiumMath.EPSILON12);
        expect(camera.up).toEqualEpsilon(endUp, CesiumMath.EPSILON12);
    });

    it('creates an animation in Columbus view', function() {
        frameState.mode = SceneMode.COLUMBUS_VIEW;
        var camera = frameState.camera;

        camera.position = new Cartesian3(0.0, 0.0, 1000.0);
        camera.direction = Cartesian3.negate(Cartesian3.UNIT_Z);
        camera.up = Cartesian3.clone(Cartesian3.UNIT_Y);
        camera.right = Cartesian3.cross(camera.direction, camera.up);

        var startPosition = Cartesian3.clone(camera.position);
        var startDirection = Cartesian3.clone(camera.direction);
        var startUp = Cartesian3.clone(camera.up);

        var endPosition = Cartesian3.add(startPosition, new Cartesian3(-6e6 * Math.PI, 6e6 * CesiumMath.PI_OVER_FOUR, 100.0));
        var endDirection = Cartesian3.clone(startDirection);
        var endUp = Cartesian3.negate(startUp);

        var duration = 5000.0;
        var flight = CameraFlightPath.createAnimation(scene, {
            destination : endPosition,
            direction : endDirection,
            up : endUp,
            duration : duration
        });

        flight.onUpdate({ time : 0.0 });
        expect(camera.position).toEqualEpsilon(startPosition, CesiumMath.EPSILON12);
        expect(camera.direction).toEqualEpsilon(startDirection, CesiumMath.EPSILON12);
        expect(camera.up).toEqualEpsilon(startUp, CesiumMath.EPSILON12);

        flight.onUpdate({ time : duration });
        expect(camera.position).toEqualEpsilon(endPosition, CesiumMath.EPSILON12);
        expect(camera.direction).toEqualEpsilon(endDirection, CesiumMath.EPSILON12);
        expect(camera.up).toEqualEpsilon(endUp, CesiumMath.EPSILON12);
    });

    it('creates an animation in Columbus view with cartographic', function() {
        frameState.mode = SceneMode.COLUMBUS_VIEW;
        var camera = frameState.camera;

        camera.position = new Cartesian3(0.0, 0.0, 1000.0);
        camera.direction = Cartesian3.negate(Cartesian3.UNIT_Z);
        camera.up = Cartesian3.clone(Cartesian3.UNIT_Y);
        camera.right = Cartesian3.cross(camera.direction, camera.up);

        var startPosition = Cartesian3.clone(camera.position);
        var startDirection = Cartesian3.clone(camera.direction);
        var startUp = Cartesian3.clone(camera.up);

        var endPosition = Cartesian3.add(startPosition, new Cartesian3(-6e6 * Math.PI, 6e6 * CesiumMath.PI_OVER_FOUR, 100.0));
        var endCartographic = frameState.scene2D.projection.unproject(endPosition);
        var endDirection = Cartesian3.clone(startDirection);
        var endUp = Cartesian3.negate(startUp);

        var duration = 5000.0;
        var flight = CameraFlightPath.createAnimationCartographic(scene, {
            destination : endCartographic,
            direction : endDirection,
            up : endUp,
            duration : duration
        });

        flight.onUpdate({ time : 0.0 });
        expect(camera.position).toEqualEpsilon(startPosition, CesiumMath.EPSILON12);
        expect(camera.direction).toEqualEpsilon(startDirection, CesiumMath.EPSILON12);
        expect(camera.up).toEqualEpsilon(startUp, CesiumMath.EPSILON12);

        flight.onUpdate({ time : duration });
        expect(camera.position).toEqualEpsilon(endPosition, CesiumMath.EPSILON4);
        expect(camera.direction).toEqualEpsilon(endDirection, CesiumMath.EPSILON12);
        expect(camera.up).toEqualEpsilon(endUp, CesiumMath.EPSILON12);
    });

    it('creates an animation in Columbus view with rectangle', function() {
        frameState.mode = SceneMode.COLUMBUS_VIEW;
        var camera = frameState.camera;
        camera._mode = SceneMode.COLUMBUS_VIEW;

        var startPosition = frameState.scene2D.projection.ellipsoid.cartographicToCartesian(new Cartographic(CesiumMath.PI, 0, 20));
        camera.position = startPosition;
        camera.direction = Cartesian3.negate(Cartesian3.UNIT_Z);
        camera.up = Cartesian3.clone(Cartesian3.UNIT_Y);
        camera.right = Cartesian3.cross(camera.direction, camera.up);

        var startDirection = Cartesian3.clone(camera.direction);
        var startUp = Cartesian3.clone(camera.up);

        var endPosition = Cartesian3.add(startPosition, new Cartesian3(-6e6 * Math.PI, 6e6 * CesiumMath.PI_OVER_FOUR, 20.0));
        var endCartographic = frameState.scene2D.projection.unproject(endPosition);
        var rectangle = new Rectangle(endCartographic.longitude - 0.0000019, endCartographic.latitude - 0.0000019, endCartographic.longitude + 0.0000019, endCartographic.latitude + 0.0000019);
        var endDirection = Cartesian3.clone(startDirection);
        var endUp = Cartesian3.negate(startUp);

        var duration = 5000.0;
        var flight = CameraFlightPath.createAnimationRectangle(scene, {
            destination : rectangle,
            direction : endDirection,
            up : endUp,
            duration : duration
        });

        flight.onUpdate({ time : 0.0 });
        expect(camera.position).toEqualEpsilon(startPosition, CesiumMath.EPSILON12);
        expect(camera.direction).toEqualEpsilon(startDirection, CesiumMath.EPSILON12);
        expect(camera.up).toEqualEpsilon(startUp, CesiumMath.EPSILON12);

        flight.onUpdate({ time : duration });
        expect(camera.position).toEqualEpsilon(endPosition, 1);
        expect(camera.direction).toEqualEpsilon(endDirection, CesiumMath.EPSILON12);
        expect(camera.up).toEqualEpsilon(endUp, CesiumMath.EPSILON12);
    });

    it('creates an animation in 2D', function() {
        frameState.mode = SceneMode.SCENE2D;
        var camera = frameState.camera;

        camera.position = new Cartesian3(0.0, 0.0, 1000.0);
        camera.direction = Cartesian3.negate(Cartesian3.UNIT_Z);
        camera.up = Cartesian3.clone(Cartesian3.UNIT_Y);
        camera.right = Cartesian3.cross(camera.direction, camera.up);
        camera.frustum = createOrthographicFrustum();

        var startHeight = camera.frustum.right - camera.frustum.left;
        var startPosition = Cartesian3.clone(camera.position);
        var startDirection = Cartesian3.clone(camera.direction);
        var startUp = Cartesian3.clone(camera.up);

        var endPosition = Cartesian3.add(startPosition, new Cartesian3(-6e6 * Math.PI, 6e6 * CesiumMath.PI_OVER_FOUR, 100.0));
        var endDirection = Cartesian3.clone(startDirection);
        var endUp = Cartesian3.negate(startUp);

        var duration = 5000.0;
        var flight = CameraFlightPath.createAnimation(scene, {
            destination : endPosition,
            direction : endDirection,
            up : endUp,
            duration : duration
        });

        flight.onUpdate({ time : 0.0 });
        expect(camera.position).toEqualEpsilon(startPosition, CesiumMath.EPSILON12);
        expect(camera.direction).toEqualEpsilon(startDirection, CesiumMath.EPSILON12);
        expect(camera.up).toEqualEpsilon(startUp, CesiumMath.EPSILON12);
        expect(camera.frustum.right - camera.frustum.left).toEqual(startHeight);

        flight.onUpdate({ time : duration });
        expect(camera.position.x).toEqualEpsilon(endPosition.x, CesiumMath.EPSILON12);
        expect(camera.position.y).toEqualEpsilon(endPosition.y, CesiumMath.EPSILON12);
        expect(camera.position.z).toEqualEpsilon(startPosition.z, CesiumMath.EPSILON12);
        expect(camera.direction).toEqualEpsilon(endDirection, CesiumMath.EPSILON12);
        expect(camera.up).toEqualEpsilon(endUp, CesiumMath.EPSILON12);
        expect(camera.frustum.right - camera.frustum.left).toEqual(endPosition.z);
    });

    it('creates an animation in 2D with cartographic', function() {
        frameState.mode = SceneMode.SCENE2D;
        var camera = frameState.camera;

        camera.position = new Cartesian3(0.0, 0.0, 1000.0);
        camera.direction = Cartesian3.negate(Cartesian3.UNIT_Z);
        camera.up = Cartesian3.clone(Cartesian3.UNIT_Y);
        camera.right = Cartesian3.cross(camera.direction, camera.up);
        camera.frustum = createOrthographicFrustum();

        var startHeight = camera.frustum.right - camera.frustum.left;
        var startPosition = Cartesian3.clone(camera.position);
        var startDirection = Cartesian3.clone(camera.direction);
        var startUp = Cartesian3.clone(camera.up);

        var endPosition = Cartesian3.add(startPosition, new Cartesian3(-6e6 * Math.PI, 6e6 * CesiumMath.PI_OVER_FOUR, 100.0));
        var endCartographic = frameState.scene2D.projection.unproject(endPosition);
        var endDirection = Cartesian3.clone(startDirection);
        var endUp = Cartesian3.negate(startUp);

        var duration = 5000.0;
        var flight = CameraFlightPath.createAnimationCartographic(scene, {
            destination : endCartographic,
            direction : endDirection,
            up : endUp,
            duration : duration
        });

        flight.onUpdate({ time : 0.0 });
        expect(camera.position).toEqualEpsilon(startPosition, CesiumMath.EPSILON12);
        expect(camera.direction).toEqualEpsilon(startDirection, CesiumMath.EPSILON12);
        expect(camera.up).toEqualEpsilon(startUp, CesiumMath.EPSILON12);
        expect(camera.frustum.right - camera.frustum.left).toEqual(startHeight);

        flight.onUpdate({ time : duration });
        expect(camera.position.x).toEqualEpsilon(endPosition.x, CesiumMath.EPSILON12);
        expect(camera.position.y).toEqualEpsilon(endPosition.y, CesiumMath.EPSILON12);
        expect(camera.position.z).toEqualEpsilon(startPosition.z, CesiumMath.EPSILON12);
        expect(camera.direction).toEqualEpsilon(endDirection, CesiumMath.EPSILON12);
        expect(camera.up).toEqualEpsilon(endUp, CesiumMath.EPSILON12);
        expect(camera.frustum.right - camera.frustum.left).toEqual(endPosition.z);
    });

    it('creates an animation in 2D with rectangle', function() {
        frameState.mode = SceneMode.SCENE2D;
        var camera = frameState.camera;
        camera._mode = SceneMode.SCENE2D;

        camera.position = new Cartesian3(CesiumMath.PI, 0.0, 20.0);
        camera.direction = Cartesian3.negate(Cartesian3.UNIT_Z);
        camera.up = Cartesian3.clone(Cartesian3.UNIT_Y);
        camera.right = Cartesian3.cross(camera.direction, camera.up);
        camera.frustum = createOrthographicFrustum();

        var startHeight = camera.frustum.right - camera.frustum.left;
        var startPosition = Cartesian3.clone(camera.position);
        var startDirection = Cartesian3.clone(camera.direction);
        var startUp = Cartesian3.clone(camera.up);

        var endPosition = Cartesian3.add(startPosition, new Cartesian3(-6e6 * Math.PI, 6e6 * CesiumMath.PI_OVER_FOUR, 0.0));
        var endCartographic = frameState.scene2D.projection.unproject(endPosition);
        var rectangle = new Rectangle(endCartographic.longitude - 0.0000019, endCartographic.latitude - 0.0000019, endCartographic.longitude + 0.0000019, endCartographic.latitude + 0.0000019);
        var endDirection = Cartesian3.clone(startDirection);
        var endUp = Cartesian3.negate(startUp);

        var duration = 5000.0;
        var flight = CameraFlightPath.createAnimationRectangle(scene, {
            destination : rectangle,
            direction : endDirection,
            up : endUp,
            duration : duration
        });

        flight.onUpdate({ time : 0.0 });
        expect(camera.position).toEqualEpsilon(startPosition, CesiumMath.EPSILON12);
        expect(camera.direction).toEqualEpsilon(startDirection, CesiumMath.EPSILON12);
        expect(camera.up).toEqualEpsilon(startUp, CesiumMath.EPSILON12);
        expect(camera.frustum.right - camera.frustum.left).toEqual(startHeight);

        flight.onUpdate({ time : duration });
        expect(camera.position.x).toEqualEpsilon(endPosition.x, CesiumMath.EPSILON12);
        expect(camera.position.y).toEqualEpsilon(endPosition.y, CesiumMath.EPSILON12);
        expect(camera.position.z).toEqualEpsilon(startPosition.z, CesiumMath.EPSILON12);
        expect(camera.direction).toEqualEpsilon(endDirection, CesiumMath.EPSILON12);
        expect(camera.up).toEqualEpsilon(endUp, CesiumMath.EPSILON12);
    });

    it('creates a path where the start and end points only differ in height', function() {
        var camera = frameState.camera;
        var start = Cartesian3.clone(camera.position);
        var end = Ellipsoid.WGS84.cartesianToCartographic(start);
        end.height -= 1000000.0;

        var duration = 3000.0;
        var flight = CameraFlightPath.createAnimationCartographic(scene, {
            destination : end,
            duration : duration
        });

        flight.onUpdate({ time : 0.0 });
        expect(camera.position).toEqualEpsilon(start, CesiumMath.EPSILON12);

        var expected = Ellipsoid.WGS84.cartographicToCartesian(end);
        flight.onUpdate({ time : duration });
        expect(camera.position).toEqualEpsilon(expected, CesiumMath.EPSILON12);
    });

    it('does not create a path to the same point', function() {
        var camera = frameState.camera;
        camera.position = new Cartesian3(7000000.0, 0.0, 0.0);
        camera.direction = Cartesian3.negate(Cartesian3.normalize(camera.position));
        camera.up = Cartesian3.clone(Cartesian3.UNIT_Z);
        camera.right = Cartesian3.normalize(Cartesian3.cross(camera.direction, camera.up));

        var startPosition = Cartesian3.clone(camera.position);
        var startDirection = Cartesian3.clone(camera.direction);
        var startUp = Cartesian3.clone(camera.up);

        var duration = 3000.0;
        var flight = CameraFlightPath.createAnimation(scene, {
            destination : startPosition,
            direction : startDirection,
            up : startUp,
            duration : duration
        });

        expect(flight.duration).toEqual(0);
        expect(camera.position).toEqual(startPosition);
        expect(camera.direction).toEqual(startDirection);
        expect(camera.up).toEqual(startUp);
    });

    it('creates an animation with 0 duration', function() {
        var destination = new Cartesian3(1e9, 1e9, 1e9);
        var duration = 0;
        var onComplete = function() {
            return true;
        };

        var flight = CameraFlightPath.createAnimation(scene, {
            destination : destination,
            duration : duration,
            onComplete : onComplete
        });

        expect(flight.duration).toEqual(duration);
        expect(flight.onComplete).not.toEqual(onComplete);
        expect(flight.onUpdate).toBeUndefined();
        expect(frameState.camera.position).not.toEqual(destination);
        flight.onComplete();
        expect(frameState.camera.position).toEqual(destination);
    });

    it('duration is 0 when destination is the same as camera position in 2D', function() {
        frameState.mode = SceneMode.SCENE2D;
        var camera = frameState.camera;

        camera.position = new Cartesian3(0.0, 0.0, 1000.0);
        camera.direction = Cartesian3.negate(Cartesian3.UNIT_Z);
        camera.up = Cartesian3.clone(Cartesian3.UNIT_Y);
        camera.right = Cartesian3.cross(camera.direction, camera.up);
        camera.frustum = createOrthographicFrustum();
        var frustum = camera.frustum;
        var destination = Cartesian3.clone(camera.position);
        destination.z = Math.max(frustum.right - frustum.left, frustum.top - frustum.bottom);

        var flight = CameraFlightPath.createAnimation(scene, {
            destination : destination
        });

        expect(flight.duration).toEqual(0);
    });

    it('duration is 0 when destination is the same as camera position in 3D', function() {
        frameState.mode = SceneMode.SCENE3D;
        var camera = frameState.camera;

        camera.position = new Cartesian3(0.0, 0.0, 1000.0);
        camera.direction = Cartesian3.negate(Cartesian3.UNIT_Z);
        camera.up = Cartesian3.clone(Cartesian3.UNIT_Y);
        camera.right = Cartesian3.cross(camera.direction, camera.up);
        camera.frustum = createOrthographicFrustum();

        var flight = CameraFlightPath.createAnimation(scene, {
            destination : camera.position
        });

        expect(flight.duration).toEqual(0);
    });

    it('duration is 0 when destination is the same as camera position in CV', function() {
        frameState.mode = SceneMode.COLUMBUS_VIEW;
        var camera = frameState.camera;

        camera.position = new Cartesian3(0.0, 0.0, 1000.0);
        camera.direction = Cartesian3.negate(Cartesian3.UNIT_Z);
        camera.up = Cartesian3.clone(Cartesian3.UNIT_Y);
        camera.right = Cartesian3.cross(camera.direction, camera.up);

        var flight = CameraFlightPath.createAnimation(scene, {
            destination : camera.position
        });

        expect(flight.duration).toEqual(0);
    });

    it('creates an animation in 2D 0 duration', function() {
        frameState.mode = SceneMode.SCENE2D;
        var camera = frameState.camera;

        camera.position = new Cartesian3(0.0, 0.0, 1000.0);
        camera.direction = Cartesian3.negate(Cartesian3.UNIT_Z);
        camera.up = Cartesian3.clone(Cartesian3.UNIT_Y);
        camera.right = Cartesian3.cross(camera.direction, camera.up);
        camera.frustum = createOrthographicFrustum();

        var startPosition = Cartesian3.clone(camera.position);
        var startDirection = Cartesian3.clone(camera.direction);
        var startUp = Cartesian3.clone(camera.up);

        var endPosition = Cartesian3.add(startPosition, new Cartesian3(-6e6 * Math.PI, 6e6 * CesiumMath.PI_OVER_FOUR, 100.0));
        var endDirection = Cartesian3.clone(startDirection);
        var endUp = Cartesian3.negate(startUp);

        var flight = CameraFlightPath.createAnimation(scene, {
            destination : endPosition,
            direction : endDirection,
            up : endUp,
            duration : 0
        });

        expect(typeof flight.onComplete).toEqual('function');
        flight.onComplete();
        expect(camera.position.x).toEqualEpsilon(endPosition.x, CesiumMath.EPSILON12);
        expect(camera.position.y).toEqualEpsilon(endPosition.y, CesiumMath.EPSILON12);
        expect(camera.direction).toEqualEpsilon(endDirection, CesiumMath.EPSILON12);
        expect(camera.up).toEqualEpsilon(endUp, CesiumMath.EPSILON12);
        expect(camera.frustum.right - camera.frustum.left).toEqual(endPosition.z);
    });

    it('creates an animation in Columbus view 0 duration', function() {
        frameState.mode = SceneMode.COLUMBUS_VIEW;
        var camera = frameState.camera;

        camera.position = new Cartesian3(0.0, 0.0, 1000.0);
        camera.direction = Cartesian3.negate(Cartesian3.UNIT_Z);
        camera.up = Cartesian3.clone(Cartesian3.UNIT_Y);
        camera.right = Cartesian3.cross(camera.direction, camera.up);

        var startPosition = Cartesian3.clone(camera.position);
        var endPosition = Cartesian3.add(startPosition, new Cartesian3(-6e6 * Math.PI, 6e6 * CesiumMath.PI_OVER_FOUR, 100.0));

        var flight = CameraFlightPath.createAnimation(scene, {
            destination : endPosition,
            duration : 0
        });

        expect(typeof flight.onComplete).toEqual('function');
        flight.onComplete();
        expect(camera.position).toEqualEpsilon(endPosition, CesiumMath.EPSILON12);
    });

    it('creates an animation in 3d 0 duration', function() {
        var camera = frameState.camera;

        var startPosition = Cartesian3.clone(camera.position);
        var startDirection = Cartesian3.clone(camera.direction);
        var startUp = Cartesian3.clone(camera.up);

        var endPosition = Cartesian3.negate(startPosition);
        var endDirection = Cartesian3.negate(startDirection);
        var endUp = Cartesian3.negate(startUp);

        var flight = CameraFlightPath.createAnimation(scene, {
            destination : endPosition,
            direction : endDirection,
            up : endUp,
            duration : 0
        });

        expect(typeof flight.onComplete).toEqual('function');
        flight.onComplete();
        expect(camera.position).toEqualEpsilon(endPosition, CesiumMath.EPSILON12);
        expect(camera.direction).toEqualEpsilon(endDirection, CesiumMath.EPSILON12);
        expect(camera.up).toEqualEpsilon(endUp, CesiumMath.EPSILON12);
    });

},'WebGL');<|MERGE_RESOLUTION|>--- conflicted
+++ resolved
@@ -191,39 +191,6 @@
         expect(flight.easingFunction).toBeDefined();
     });
 
-<<<<<<< HEAD
-=======
-    it('createAnimation throws if mode is morphing', function() {
-        expect( function() {
-            frameState.mode = SceneMode.MORPHING;
-            var destination = new Cartesian3(1e9, 1e9, 1e9);
-            CameraFlightPath.createAnimation(scene, {
-                destination : destination
-            });
-        }).toThrowDeveloperError();
-    });
-
-    it('createAnimationCartographic throws if mode is morphing', function() {
-        expect(function () {
-            frameState.mode = SceneMode.MORPHING;
-            var destination = new Cartesian3(1e9, 1e9, 1e9);
-            CameraFlightPath.createAnimationCartographic(scene, {
-                destination : destination
-            });
-        }).toThrowDeveloperError();
-    });
-
-    it('createAnimationRectangle throws if mode is morphing', function() {
-        expect(function() {
-            frameState.mode = SceneMode.MORPHING;
-            var destination = new Rectangle(-1, -1, 1, 1);
-            CameraFlightPath.createAnimationRectangle(scene, {
-                destination : destination
-            });
-        }).toThrowDeveloperError();
-    });
-
->>>>>>> fd76886b
     it('creates an animation in 3d', function() {
         var camera = frameState.camera;
 
