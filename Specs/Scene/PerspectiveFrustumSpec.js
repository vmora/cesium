/*global defineSuite*/
defineSuite([
        'Scene/PerspectiveFrustum',
        'Core/Cartesian2',
        'Core/Cartesian3',
        'Core/Cartesian4',
        'Core/Math',
        'Core/Matrix4'
    ], function(
        PerspectiveFrustum,
        Cartesian2,
        Cartesian3,
        Cartesian4,
        CesiumMath,
        Matrix4) {
    "use strict";
    /*global jasmine,describe,xdescribe,it,xit,expect,beforeEach,afterEach,beforeAll,afterAll,spyOn,runs,waits,waitsFor*/

    var frustum, planes;

    beforeEach(function() {
        frustum = new PerspectiveFrustum();
        frustum.near = 1.0;
        frustum.far = 2.0;
        frustum.aspectRatio = 1.0;
<<<<<<< HEAD
        frustum.fov = (Math.PI) / 3;
        planes = frustum.computeCullingVolume(new Cartesian3(), Cartesian3.negate(Cartesian3.UNIT_Z), Cartesian3.UNIT_Y).planes;
=======
        planes = frustum.computeCullingVolume(new Cartesian3(), Cartesian3.negate(Cartesian3.UNIT_Z, new Cartesian3()), Cartesian3.UNIT_Y).planes;
>>>>>>> 7656e3ec
    });

    it('out of range fov causes an exception', function() {
        frustum.fov = -1.0;
        expect(function() {
            return frustum.projectionMatrix;
        }).toThrowDeveloperError();

        frustum.fov = CesiumMath.TWO_PI;
        expect(function() {
            return frustum.projectionMatrix;
        }).toThrowDeveloperError();
    });

    it('negative aspect ratio throws an exception', function() {
        frustum.aspectRatio = -1.0;
        expect(function() {
            return frustum.projectionMatrix;
        }).toThrowDeveloperError();
    });

    it('out of range near plane throws an exception', function() {
        frustum.near = -1.0;
        expect(function() {
            return frustum.projectionMatrix;
        }).toThrowDeveloperError();
    });

    it('negative far plane throws an exception', function() {
        frustum.far = -1.0;
        expect(function() {
            return frustum.projectionMatrix;
        }).toThrowDeveloperError();
    });

    it('computeCullingVolume with no position throws an exception', function() {
        expect(function() {
            return frustum.computeCullingVolume();
        }).toThrowDeveloperError();
    });

    it('computeCullingVolume with no direction throws an exception', function() {
        expect(function() {
            return frustum.computeCullingVolume(new Cartesian3());
        }).toThrowDeveloperError();
    });

    it('computeCullingVolume with no up throws an exception', function() {
        expect(function() {
            return frustum.computeCullingVolume(new Cartesian3(), new Cartesian3());
        }).toThrowDeveloperError();
    });

    it('get frustum left plane', function() {
        var leftPlane = planes[0];
        var expectedResult = new Cartesian4(Math.sqrt(3.0) / 2.0, 0.0, -0.5, 0.0);
        expect(leftPlane).toEqualEpsilon(expectedResult, CesiumMath.EPSILON14);
    });

    it('get frustum right plane', function() {
        var rightPlane = planes[1];
        var expectedResult = new Cartesian4(-Math.sqrt(3.0) / 2.0, 0.0, -0.5, 0.0);
        expect(rightPlane).toEqualEpsilon(expectedResult, CesiumMath.EPSILON14);
    });

    it('get frustum bottom plane', function() {
        var bottomPlane = planes[2];
        var expectedResult = new Cartesian4(0.0, Math.sqrt(3.0) / 2.0, -0.5, 0.0);
        expect(bottomPlane).toEqualEpsilon(expectedResult, CesiumMath.EPSILON14);
    });

    it('get frustum top plane', function() {
        var topPlane = planes[3];
        var expectedResult = new Cartesian4(0.0, -Math.sqrt(3.0) / 2.0, -0.5, 0.0);
        expect(topPlane).toEqualEpsilon(expectedResult, CesiumMath.EPSILON14);
    });

    it('get frustum near plane', function() {
        var nearPlane = planes[4];
        var expectedResult = new Cartesian4(0.0, 0.0, -1.0, -1.0);
        expect(nearPlane).toEqual(expectedResult);
    });

    it('get frustum far plane', function() {
        var farPlane = planes[5];
        var expectedResult = new Cartesian4(0.0, 0.0, 1.0, 2.0);
        expect(farPlane).toEqual(expectedResult);
    });

    it('get perspective projection matrix', function() {
        var projectionMatrix = frustum.projectionMatrix;
        var expected = Matrix4.computePerspectiveFieldOfView(frustum.fovy, frustum.aspectRatio, frustum.near, frustum.far, new Matrix4());
        expect(projectionMatrix).toEqualEpsilon(expected, CesiumMath.EPSILON6);
    });

    it('get infinite perspective matrix', function() {
        var top = frustum.near * Math.tan(0.5 * frustum.fovy);
        var bottom = -top;
        var right = frustum.aspectRatio * top;
        var left = -right;
        var near = frustum.near;

        var expected = Matrix4.computeInfinitePerspectiveOffCenter(left, right, bottom, top, near, new Matrix4());
        expect(frustum.infiniteProjectionMatrix).toEqual(expected);
    });

    it('get pixel size throws without canvas dimensions', function() {
        expect(function() {
            return frustum.getPixelSize();
        }).toThrowDeveloperError();
    });

    it('get pixel size', function() {
        var dimensions = new Cartesian2(1.0, 1.0);
        var pixelSize = frustum.getPixelSize(dimensions);
        var expected = frustum._offCenterFrustum.getPixelSize(dimensions);
        expect(pixelSize.x).toEqual(expected.x);
        expect(pixelSize.y).toEqual(expected.y);
    });

    it('equals', function() {
        var frustum2 = new PerspectiveFrustum();
        frustum2.near = 1.0;
        frustum2.far = 2.0;
        frustum2.fov = (Math.PI) / 3.0;
        frustum2.aspectRatio = 1.0;
        expect(frustum.equals(frustum2)).toEqual(true);
    });

    it('equals undefined', function() {
        expect(frustum.equals()).toEqual(false);
    });

    it('throws with undefined frustum parameters', function() {
        var frustum = new PerspectiveFrustum();
        expect(function() {
            return frustum.infiniteProjectionMatrix;
        }).toThrowDeveloperError();
    });

    it('clone', function() {
        var frustum2 = frustum.clone();
        expect(frustum).toEqual(frustum2);
    });

    it('clone with result parameter', function() {
        var result = new PerspectiveFrustum();
        var frustum2 = frustum.clone(result);
        expect(frustum2).toBe(result);
        expect(frustum).toEqual(frustum2);
    });
});<|MERGE_RESOLUTION|>--- conflicted
+++ resolved
@@ -23,12 +23,8 @@
         frustum.near = 1.0;
         frustum.far = 2.0;
         frustum.aspectRatio = 1.0;
-<<<<<<< HEAD
         frustum.fov = (Math.PI) / 3;
-        planes = frustum.computeCullingVolume(new Cartesian3(), Cartesian3.negate(Cartesian3.UNIT_Z), Cartesian3.UNIT_Y).planes;
-=======
         planes = frustum.computeCullingVolume(new Cartesian3(), Cartesian3.negate(Cartesian3.UNIT_Z, new Cartesian3()), Cartesian3.UNIT_Y).planes;
->>>>>>> 7656e3ec
     });
 
     it('out of range fov causes an exception', function() {
