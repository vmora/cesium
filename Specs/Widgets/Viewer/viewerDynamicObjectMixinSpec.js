--- conflicted
+++ resolved
@@ -57,7 +57,6 @@
         expect(viewer.trackedObject).toBeUndefined();
     });
 
-<<<<<<< HEAD
     it('flyToObject throws with undefined object', function() {
         var viewer = new Viewer(container);
         viewer.extend(viewerDynamicObjectMixin);
@@ -76,29 +75,18 @@
         viewer.extend(viewerDynamicObjectMixin);
 
         var dynamicObject = new DynamicObject();
-        dynamicObject.position = new MockProperty(new Cartesian3(123456, 123456, 123456));
-        
+        dynamicObject.position = new ConstantProperty(new Cartesian3(123456, 123456, 123456));
         viewer.scene.getFrameState().scene2D.projection = new GeographicProjection(Ellipsoid.WGS84);
-
         viewer.flyToObject(dynamicObject);
-
         viewer.destroy();
     });
 
-    it('home button resets tracked object', function() {
-        var viewer = new Viewer(container);
-        viewer.extend(viewerDynamicObjectMixin);
-
-        var dynamicObject = new DynamicObject();
-        dynamicObject.position = new MockProperty(new Cartesian3(123456, 120000, 500));
-=======
     it('home button resets tracked object', function() {
         viewer = new Viewer(container);
         viewer.extend(viewerDynamicObjectMixin);
 
         var dynamicObject = new DynamicObject();
         dynamicObject.position = new ConstantProperty(new Cartesian3(123456, 123456, 123456));
->>>>>>> 32c00046
 
         viewer.trackedObject = dynamicObject;
         expect(viewer.trackedObject).toBe(dynamicObject);
@@ -118,13 +106,8 @@
         }).toThrow();
     });
 
-<<<<<<< HEAD
     it('throws if trackedObject property already added by another mixin.', function() {
-        var viewer = new Viewer(container);
-=======
-    it('throws if dropTarget property already added by another mixin.', function() {
         viewer = new Viewer(container);
->>>>>>> 32c00046
         viewer.trackedObject = true;
         expect(function() {
             viewer.extend(viewerDynamicObjectMixin);
