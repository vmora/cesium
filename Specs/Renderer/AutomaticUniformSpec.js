/*global defineSuite*/
defineSuite([
         'Specs/createCamera',
         'Specs/createContext',
         'Specs/destroyContext',
         'Specs/createFrameState',
         'Core/Cartesian2',
         'Core/Cartesian3',
         'Core/Matrix4',
         'Core/PrimitiveType',
         'Core/defaultValue',
         'Renderer/BufferUsage',
         'Renderer/ClearCommand',
         'Scene/FrameState',
         'Scene/OrthographicFrustum',
         'Scene/SceneMode'
     ], 'Renderer/AutomaticUniforms', function(
         createCamera,
         createContext,
         destroyContext,
         createFrameState,
         Cartesian2,
         Cartesian3,
         Matrix4,
         PrimitiveType,
         defaultValue,
         BufferUsage,
         ClearCommand,
         FrameState,
         OrthographicFrustum,
         SceneMode) {
    "use strict";
    /*global jasmine,describe,xdescribe,it,xit,expect,beforeEach,afterEach,beforeAll,afterAll,spyOn,runs,waits,waitsFor*/

    var context;

    beforeAll(function() {
        context = createContext();
    });

    afterAll(function() {
        destroyContext(context);
    });

    function createMockCamera(view, projection, infiniteProjection, position, direction, right, up) {
        return {
            viewMatrix : defaultValue(view, Matrix4.IDENTITY.clone()),
            inverseViewMatrix : Matrix4.inverseTransformation(defaultValue(view, Matrix4.IDENTITY.clone())),
            frustum : {
                near : 1.0,
                far : 1000.0,
                projectionMatrix : defaultValue(projection, Matrix4.IDENTITY.clone()),
                infiniteProjectionMatrix : defaultValue(infiniteProjection, Matrix4.IDENTITY.clone()),
                computeCullingVolume : function() {
                    return undefined;
                },
                getPixelSize : function() {
                    return new Cartesian2(1.0, 0.1);
                }
            },
<<<<<<< HEAD
            position : defaultValue(position, Cartesian3.clone(Cartesian3.ZERO)),
            getPositionWC : function() { return this.position; },
            getDirectionWC : function() { return defaultValue(direction, Cartesian3.clone(Cartesian3.UNIT_Z)); },
            getRightWC : function() { return defaultValue(right, Cartesian3.clone(Cartesian3.UNIT_X)); },
            getUpWC : function() { return defaultValue(up, Cartesian3.clone(Cartesian3.UNIT_Y)); }
=======
            position : defaultValue(position, Cartesian3.ZERO.clone()),
            positionWC : defaultValue(position, Cartesian3.ZERO.clone()),
            directionWC : defaultValue(direction, Cartesian3.UNIT_Z.clone()),
            rightWC : defaultValue(right, Cartesian3.UNIT_X.clone()),
            upWC : defaultValue(up, Cartesian3.UNIT_Y.clone())
>>>>>>> 18c9563a
        };
    }

    function verifyDraw(fs, modelMatrix) {
        var vs = 'attribute vec4 position; void main() { gl_PointSize = 1.0; gl_Position = position; }';
        var sp = context.createShaderProgram(vs, fs);

        var va = context.createVertexArray([{
            index : sp.getVertexAttributes().position.index,
            vertexBuffer : context.createVertexBuffer(new Float32Array([0, 0, 0, 1]), BufferUsage.STATIC_DRAW),
            componentsPerAttribute : 4
        }]);

        ClearCommand.ALL.execute(context);
        expect(context.readPixels()).toEqual([0, 0, 0, 0]);

        context.draw({
            primitiveType : PrimitiveType.POINTS,
            shaderProgram : sp,
            vertexArray : va,
            modelMatrix : modelMatrix
        });
        expect(context.readPixels()).toEqual([255, 255, 255, 255]);

        sp = sp.destroy();
        va = va.destroy();
    }

    it('can declare automatic uniforms', function() {
        var fs =
            'void main() { ' +
            '  gl_FragColor = vec4((czm_viewport.x == 0.0) && (czm_viewport.y == 0.0) && (czm_viewport.z == 1.0) && (czm_viewport.w == 1.0)); ' +
            '}';
        verifyDraw(fs);
    });

    it('has czm_viewport', function() {
        var fs =
            'void main() { ' +
            '  gl_FragColor = vec4((czm_viewport.x == 0.0) && (czm_viewport.y == 0.0) && (czm_viewport.z == 1.0) && (czm_viewport.w == 1.0)); ' +
            '}';
        verifyDraw(fs);
    });

    it('has czm_viewportOrthographic', function() {
        var fs =
            'void main() { ' +
            '  bool b0 = (czm_viewportOrthographic[0][0] != 0.0) && (czm_viewportOrthographic[1][0] == 0.0) && (czm_viewportOrthographic[2][0] == 0.0) && (czm_viewportOrthographic[3][0] != 0.0); ' +
            '  bool b1 = (czm_viewportOrthographic[0][1] == 0.0) && (czm_viewportOrthographic[1][1] != 0.0) && (czm_viewportOrthographic[2][1] == 0.0) && (czm_viewportOrthographic[3][1] != 0.0); ' +
            '  bool b2 = (czm_viewportOrthographic[0][2] == 0.0) && (czm_viewportOrthographic[1][2] == 0.0) && (czm_viewportOrthographic[2][2] != 0.0) && (czm_viewportOrthographic[3][2] != 0.0); ' +
            '  bool b3 = (czm_viewportOrthographic[0][3] == 0.0) && (czm_viewportOrthographic[1][3] == 0.0) && (czm_viewportOrthographic[2][3] == 0.0) && (czm_viewportOrthographic[3][3] == 1.0); ' +
            '  gl_FragColor = vec4(b0 && b1 && b2 && b3); ' +
            '}';
        verifyDraw(fs);
    });

    it('has czm_viewportTransformation', function() {
        var fs =
            'void main() { ' +
            '  bool b0 = (czm_viewportTransformation[0][0] != 0.0) && (czm_viewportTransformation[1][0] == 0.0) && (czm_viewportTransformation[2][0] == 0.0) && (czm_viewportTransformation[3][0] != 0.0); ' +
            '  bool b1 = (czm_viewportTransformation[0][1] == 0.0) && (czm_viewportTransformation[1][1] != 0.0) && (czm_viewportTransformation[2][1] == 0.0) && (czm_viewportTransformation[3][1] != 0.0); ' +
            '  bool b2 = (czm_viewportTransformation[0][2] == 0.0) && (czm_viewportTransformation[1][2] == 0.0) && (czm_viewportTransformation[2][2] != 0.0) && (czm_viewportTransformation[3][2] != 0.0); ' +
            '  bool b3 = (czm_viewportTransformation[0][3] == 0.0) && (czm_viewportTransformation[1][3] == 0.0) && (czm_viewportTransformation[2][3] == 0.0) && (czm_viewportTransformation[3][3] == 1.0); ' +
            '  gl_FragColor = vec4(b0 && b1 && b2 && b3); ' +
            '}';
        verifyDraw(fs);
    });

    it('has czm_model', function() {
        var fs =
            'void main() { ' +
            '  bool b0 = (czm_model[0][0] ==  1.0) && (czm_model[1][0] ==  2.0) && (czm_model[2][0] ==  3.0) && (czm_model[3][0] ==  4.0); ' +
            '  bool b1 = (czm_model[0][1] ==  5.0) && (czm_model[1][1] ==  6.0) && (czm_model[2][1] ==  7.0) && (czm_model[3][1] ==  8.0); ' +
            '  bool b2 = (czm_model[0][2] ==  9.0) && (czm_model[1][2] == 10.0) && (czm_model[2][2] == 11.0) && (czm_model[3][2] == 12.0); ' +
            '  bool b3 = (czm_model[0][3] == 13.0) && (czm_model[1][3] == 14.0) && (czm_model[2][3] == 15.0) && (czm_model[3][3] == 16.0); ' +
            '  gl_FragColor = vec4(b0 && b1 && b2 && b3); ' +
            '}';
        verifyDraw(fs, new Matrix4( 1.0,  2.0,  3.0,  4.0,
            5.0,  6.0,  7.0,  8.0,
            9.0, 10.0, 11.0, 12.0,
           13.0, 14.0, 15.0, 16.0));
    });

    it('has czm_inverseModel', function() {
        var fs =
            'void main() { ' +
            '  bool b0 = (czm_inverseModel[0][0] ==  0.0) && (czm_inverseModel[1][0] == 1.0) && (czm_inverseModel[2][0] == 0.0) && (czm_inverseModel[3][0] == -2.0); ' +
            '  bool b1 = (czm_inverseModel[0][1] == -1.0) && (czm_inverseModel[1][1] == 0.0) && (czm_inverseModel[2][1] == 0.0) && (czm_inverseModel[3][1] ==  1.0); ' +
            '  bool b2 = (czm_inverseModel[0][2] ==  0.0) && (czm_inverseModel[1][2] == 0.0) && (czm_inverseModel[2][2] == 1.0) && (czm_inverseModel[3][2] ==  0.0); ' +
            '  bool b3 = (czm_inverseModel[0][3] ==  0.0) && (czm_inverseModel[1][3] == 0.0) && (czm_inverseModel[2][3] == 0.0) && (czm_inverseModel[3][3] ==  1.0); ' +
            '  gl_FragColor = vec4(b0 && b1 && b2 && b3); ' +
            '}';
        verifyDraw(fs, new Matrix4(
            0.0, -1.0, 0.0, 1.0,
            1.0,  0.0, 0.0, 2.0,
            0.0,  0.0, 1.0, 0.0,
            0.0,  0.0, 0.0, 1.0));
    });

    it('has czm_view', function() {
        var us = context.getUniformState();
        us.update(createFrameState(createMockCamera(
            new Matrix4(
                1.0,  2.0,  3.0,  4.0,
                5.0,  6.0,  7.0,  8.0,
                9.0, 10.0, 11.0, 12.0,
               13.0, 14.0, 15.0, 16.0))));

        var fs =
            'void main() { ' +
            '  bool b0 = (czm_view[0][0] ==  1.0) && (czm_view[1][0] ==  2.0) && (czm_view[2][0] ==  3.0) && (czm_view[3][0] ==  4.0); ' +
            '  bool b1 = (czm_view[0][1] ==  5.0) && (czm_view[1][1] ==  6.0) && (czm_view[2][1] ==  7.0) && (czm_view[3][1] ==  8.0); ' +
            '  bool b2 = (czm_view[0][2] ==  9.0) && (czm_view[1][2] == 10.0) && (czm_view[2][2] == 11.0) && (czm_view[3][2] == 12.0); ' +
            '  bool b3 = (czm_view[0][3] == 13.0) && (czm_view[1][3] == 14.0) && (czm_view[2][3] == 15.0) && (czm_view[3][3] == 16.0); ' +
            '  gl_FragColor = vec4(b0 && b1 && b2 && b3); ' +
            '}';
        verifyDraw(fs);
    });

    it('has czm_view3D', function() {
        var us = context.getUniformState();
        us.update(createFrameState(createMockCamera(
            new Matrix4(
                1.0,  2.0,  3.0,  4.0,
                5.0,  6.0,  7.0,  8.0,
                9.0, 10.0, 11.0, 12.0,
               13.0, 14.0, 15.0, 16.0))));

        var fs =
            'void main() { ' +
            '  bool b0 = (czm_view3D[0][0] ==  1.0) && (czm_view3D[1][0] ==  2.0) && (czm_view3D[2][0] ==  3.0) && (czm_view3D[3][0] ==  4.0); ' +
            '  bool b1 = (czm_view3D[0][1] ==  5.0) && (czm_view3D[1][1] ==  6.0) && (czm_view3D[2][1] ==  7.0) && (czm_view3D[3][1] ==  8.0); ' +
            '  bool b2 = (czm_view3D[0][2] ==  9.0) && (czm_view3D[1][2] == 10.0) && (czm_view3D[2][2] == 11.0) && (czm_view3D[3][2] == 12.0); ' +
            '  bool b3 = (czm_view3D[0][3] == 13.0) && (czm_view3D[1][3] == 14.0) && (czm_view3D[2][3] == 15.0) && (czm_view3D[3][3] == 16.0); ' +
            '  gl_FragColor = vec4(b0 && b1 && b2 && b3); ' +
            '}';
        verifyDraw(fs);
    });

    it('has czm_viewRotation', function() {
        var us = context.getUniformState();
        us.update(createFrameState(createMockCamera(
            new Matrix4(
                1.0,  2.0,  3.0,  4.0,
                5.0,  6.0,  7.0,  8.0,
                9.0, 10.0, 11.0, 12.0,
               13.0, 14.0, 15.0, 16.0))));

        var fs =
            'void main() { ' +
            '  bool b0 = (czm_viewRotation[0][0] ==  1.0) && (czm_viewRotation[1][0] ==  2.0) && (czm_viewRotation[2][0] ==  3.0); ' +
            '  bool b1 = (czm_viewRotation[0][1] ==  5.0) && (czm_viewRotation[1][1] ==  6.0) && (czm_viewRotation[2][1] ==  7.0); ' +
            '  bool b2 = (czm_viewRotation[0][2] ==  9.0) && (czm_viewRotation[1][2] == 10.0) && (czm_viewRotation[2][2] == 11.0); ' +
            '  gl_FragColor = vec4(b0 && b1 && b2); ' +
            '}';
        verifyDraw(fs);
    });

    it('has czm_viewRotation3D', function() {
        var us = context.getUniformState();
        us.update(createFrameState(createMockCamera(
            new Matrix4(
                1.0,  2.0,  3.0,  4.0,
                5.0,  6.0,  7.0,  8.0,
                9.0, 10.0, 11.0, 12.0,
               13.0, 14.0, 15.0, 16.0))));

        var fs =
            'void main() { ' +
            '  bool b0 = (czm_viewRotation3D[0][0] ==  1.0) && (czm_viewRotation3D[1][0] ==  2.0) && (czm_viewRotation3D[2][0] ==  3.0); ' +
            '  bool b1 = (czm_viewRotation3D[0][1] ==  5.0) && (czm_viewRotation3D[1][1] ==  6.0) && (czm_viewRotation3D[2][1] ==  7.0); ' +
            '  bool b2 = (czm_viewRotation3D[0][2] ==  9.0) && (czm_viewRotation3D[1][2] == 10.0) && (czm_viewRotation3D[2][2] == 11.0); ' +
            '  gl_FragColor = vec4(b0 && b1 && b2); ' +
            '}';
        verifyDraw(fs);
    });

    it('has czm_inverseView', function() {
        var us = context.getUniformState();
        us.update(createFrameState(createMockCamera(
            new Matrix4(
               0.0, -1.0, 0.0, 7.0,
               1.0,  0.0, 0.0, 8.0,
               0.0,  0.0, 1.0, 0.0,
               0.0,  0.0, 0.0, 1.0))));

        var fs =
            'void main() { ' +
            '  gl_FragColor = vec4(' +
            '    (czm_inverseView[0][0] ==  0.0) && (czm_inverseView[1][0] == 1.0) && (czm_inverseView[2][0] == 0.0) && (czm_inverseView[3][0] == -8.0) &&' +
            '    (czm_inverseView[0][1] == -1.0) && (czm_inverseView[1][1] == 0.0) && (czm_inverseView[2][1] == 0.0) && (czm_inverseView[3][1] ==  7.0) &&' +
            '    (czm_inverseView[0][2] ==  0.0) && (czm_inverseView[1][2] == 0.0) && (czm_inverseView[2][2] == 1.0) && (czm_inverseView[3][2] ==  0.0)' +
            '  ); ' +
            '}';
        verifyDraw(fs);
    });

    it('has czm_inverseView3D', function() {
        var us = context.getUniformState();
        us.update(createFrameState(createMockCamera(
            new Matrix4(
               0.0, -1.0, 0.0, 7.0,
               1.0,  0.0, 0.0, 8.0,
               0.0,  0.0, 1.0, 0.0,
               0.0,  0.0, 0.0, 1.0))));

        var fs =
            'void main() { ' +
            '  gl_FragColor = vec4(' +
            '    (czm_inverseView3D[0][0] ==  0.0) && (czm_inverseView3D[1][0] == 1.0) && (czm_inverseView3D[2][0] == 0.0) && (czm_inverseView3D[3][0] == -8.0) &&' +
            '    (czm_inverseView3D[0][1] == -1.0) && (czm_inverseView3D[1][1] == 0.0) && (czm_inverseView3D[2][1] == 0.0) && (czm_inverseView3D[3][1] ==  7.0) &&' +
            '    (czm_inverseView3D[0][2] ==  0.0) && (czm_inverseView3D[1][2] == 0.0) && (czm_inverseView3D[2][2] == 1.0) && (czm_inverseView3D[3][2] ==  0.0)' +
            '  ); ' +
            '}';
        verifyDraw(fs);
    });

    it('has czm_inverseViewRotation', function() {
        var us = context.getUniformState();
        us.update(createFrameState(createMockCamera(
            new Matrix4(
               0.0, -1.0, 0.0, 7.0,
               1.0,  0.0, 0.0, 8.0,
               0.0,  0.0, 1.0, 9.0,
               0.0,  0.0, 0.0, 1.0))));

        var fs =
            'void main() { ' +
            '  gl_FragColor = vec4(' +
            '    (czm_inverseViewRotation[0][0] ==  0.0) && (czm_inverseViewRotation[1][0] == 1.0) && (czm_inverseViewRotation[2][0] == 0.0) && ' +
            '    (czm_inverseViewRotation[0][1] == -1.0) && (czm_inverseViewRotation[1][1] == 0.0) && (czm_inverseViewRotation[2][1] == 0.0) && ' +
            '    (czm_inverseViewRotation[0][2] ==  0.0) && (czm_inverseViewRotation[1][2] == 0.0) && (czm_inverseViewRotation[2][2] == 1.0) ' +
            '  ); ' +
            '}';
        verifyDraw(fs);
    });

    it('has czm_inverseViewRotation3D', function() {
        var us = context.getUniformState();
        us.update(createFrameState(createMockCamera(
            new Matrix4(
               0.0, -1.0, 0.0, 7.0,
               1.0,  0.0, 0.0, 8.0,
               0.0,  0.0, 1.0, 9.0,
               0.0,  0.0, 0.0, 1.0))));

        var fs =
            'void main() { ' +
            '  gl_FragColor = vec4(' +
            '    (czm_inverseViewRotation3D[0][0] ==  0.0) && (czm_inverseViewRotation3D[1][0] == 1.0) && (czm_inverseViewRotation3D[2][0] == 0.0) && ' +
            '    (czm_inverseViewRotation3D[0][1] == -1.0) && (czm_inverseViewRotation3D[1][1] == 0.0) && (czm_inverseViewRotation3D[2][1] == 0.0) && ' +
            '    (czm_inverseViewRotation3D[0][2] ==  0.0) && (czm_inverseViewRotation3D[1][2] == 0.0) && (czm_inverseViewRotation3D[2][2] == 1.0) ' +
            '  ); ' +
            '}';
        verifyDraw(fs);
    });

    it('has czm_projection', function() {
        var us = context.getUniformState();
        us.update(createFrameState(createMockCamera(
            undefined,
            new Matrix4(
               1.0,  2.0,  3.0,  4.0,
               5.0,  6.0,  7.0,  8.0,
               9.0, 10.0, 11.0, 12.0,
              13.0, 14.0, 15.0, 16.0))));

        var fs =
            'void main() { ' +
            '  bool b0 = (czm_projection[0][0] ==  1.0) && (czm_projection[1][0] ==  2.0) && (czm_projection[2][0] ==  3.0) && (czm_projection[3][0] ==  4.0); ' +
            '  bool b1 = (czm_projection[0][1] ==  5.0) && (czm_projection[1][1] ==  6.0) && (czm_projection[2][1] ==  7.0) && (czm_projection[3][1] ==  8.0); ' +
            '  bool b2 = (czm_projection[0][2] ==  9.0) && (czm_projection[1][2] == 10.0) && (czm_projection[2][2] == 11.0) && (czm_projection[3][2] == 12.0); ' +
            '  bool b3 = (czm_projection[0][3] == 13.0) && (czm_projection[1][3] == 14.0) && (czm_projection[2][3] == 15.0) && (czm_projection[3][3] == 16.0); ' +
            '  gl_FragColor = vec4(b0 && b1 && b2 && b3); ' +
            '}';
        verifyDraw(fs);
    });

    it('has czm_inverseProjection', function() {
        var us = context.getUniformState();
        us.update(createFrameState(createMockCamera(
            undefined,
            new Matrix4(
               0.0, -1.0, 0.0, 1.0,
               1.0,  0.0, 0.0, 2.0,
               0.0,  0.0, 1.0, 0.0,
               0.0,  0.0, 0.0, 1.0))));

        var fs =
            'void main() { ' +
            '  bool b0 = (czm_inverseProjection[0][0] ==  0.0) && (czm_inverseProjection[1][0] == 1.0) && (czm_inverseProjection[2][0] == 0.0) && (czm_inverseProjection[3][0] == -2.0); ' +
            '  bool b1 = (czm_inverseProjection[0][1] == -1.0) && (czm_inverseProjection[1][1] == 0.0) && (czm_inverseProjection[2][1] == 0.0) && (czm_inverseProjection[3][1] ==  1.0); ' +
            '  bool b2 = (czm_inverseProjection[0][2] ==  0.0) && (czm_inverseProjection[1][2] == 0.0) && (czm_inverseProjection[2][2] == 1.0) && (czm_inverseProjection[3][2] ==  0.0); ' +
            '  bool b3 = (czm_inverseProjection[0][3] ==  0.0) && (czm_inverseProjection[1][3] == 0.0) && (czm_inverseProjection[2][3] == 0.0) && (czm_inverseProjection[3][3] ==  1.0); ' +
            '  gl_FragColor = vec4(b0 && b1 && b2 && b3); ' +
            '}';
        verifyDraw(fs);
    });

    it('has czm_infiniteProjection', function() {
        var us = context.getUniformState();
        us.update(createFrameState(createMockCamera(undefined, undefined,
            new Matrix4(1.0,  2.0,  3.0,  4.0,
                        5.0,  6.0,  7.0,  8.0,
                        9.0, 10.0, 11.0, 12.0,
                       13.0, 14.0, 15.0, 16.0))));

        var fs =
            'void main() { ' +
            '  bool b0 = (czm_infiniteProjection[0][0] ==  1.0) && (czm_infiniteProjection[1][0] ==  2.0) && (czm_infiniteProjection[2][0] ==  3.0) && (czm_infiniteProjection[3][0] ==  4.0); ' +
            '  bool b1 = (czm_infiniteProjection[0][1] ==  5.0) && (czm_infiniteProjection[1][1] ==  6.0) && (czm_infiniteProjection[2][1] ==  7.0) && (czm_infiniteProjection[3][1] ==  8.0); ' +
            '  bool b2 = (czm_infiniteProjection[0][2] ==  9.0) && (czm_infiniteProjection[1][2] == 10.0) && (czm_infiniteProjection[2][2] == 11.0) && (czm_infiniteProjection[3][2] == 12.0); ' +
            '  bool b3 = (czm_infiniteProjection[0][3] == 13.0) && (czm_infiniteProjection[1][3] == 14.0) && (czm_infiniteProjection[2][3] == 15.0) && (czm_infiniteProjection[3][3] == 16.0); ' +
            '  gl_FragColor = vec4(b0 && b1 && b2 && b3); ' +
            '}';
        verifyDraw(fs);
    });

    it('has czm_modelView', function() {
        var us = context.getUniformState();
        us.update(createFrameState(createMockCamera(
            new Matrix4(
               1.0, 0.0, 0.0, 1.0,
               0.0, 1.0, 0.0, 1.0,
               0.0, 0.0, 1.0, 1.0,
               0.0, 0.0, 0.0, 1.0))));

        var fs =
            'void main() { ' +
            '  bool b0 = (czm_modelView[0][0] == 2.0) && (czm_modelView[1][0] == 0.0) && (czm_modelView[2][0] == 0.0) && (czm_modelView[3][0] == 1.0); ' +
            '  bool b1 = (czm_modelView[0][1] == 0.0) && (czm_modelView[1][1] == 2.0) && (czm_modelView[2][1] == 0.0) && (czm_modelView[3][1] == 1.0); ' +
            '  bool b2 = (czm_modelView[0][2] == 0.0) && (czm_modelView[1][2] == 0.0) && (czm_modelView[2][2] == 2.0) && (czm_modelView[3][2] == 1.0); ' +
            '  bool b3 = (czm_modelView[0][3] == 0.0) && (czm_modelView[1][3] == 0.0) && (czm_modelView[2][3] == 0.0) && (czm_modelView[3][3] == 1.0); ' +
            '  gl_FragColor = vec4(b0 && b1 && b2 && b3); ' +
            '}';
        verifyDraw(fs, new Matrix4(
            2.0, 0.0, 0.0, 0.0,
            0.0, 2.0, 0.0, 0.0,
            0.0, 0.0, 2.0, 0.0,
            0.0, 0.0, 0.0, 1.0));
    });

    it('has czm_modelView3D', function() {
        var us = context.getUniformState();
        us.update(createFrameState(createMockCamera(
            new Matrix4(
               1.0, 0.0, 0.0, 1.0,
               0.0, 1.0, 0.0, 1.0,
               0.0, 0.0, 1.0, 1.0,
               0.0, 0.0, 0.0, 1.0))));

        var fs =
            'void main() { ' +
            '  bool b0 = (czm_modelView3D[0][0] == 2.0) && (czm_modelView3D[1][0] == 0.0) && (czm_modelView3D[2][0] == 0.0) && (czm_modelView3D[3][0] == 1.0); ' +
            '  bool b1 = (czm_modelView3D[0][1] == 0.0) && (czm_modelView3D[1][1] == 2.0) && (czm_modelView3D[2][1] == 0.0) && (czm_modelView3D[3][1] == 1.0); ' +
            '  bool b2 = (czm_modelView3D[0][2] == 0.0) && (czm_modelView3D[1][2] == 0.0) && (czm_modelView3D[2][2] == 2.0) && (czm_modelView3D[3][2] == 1.0); ' +
            '  bool b3 = (czm_modelView3D[0][3] == 0.0) && (czm_modelView3D[1][3] == 0.0) && (czm_modelView3D[2][3] == 0.0) && (czm_modelView3D[3][3] == 1.0); ' +
            '  gl_FragColor = vec4(b0 && b1 && b2 && b3); ' +
            '}';
        verifyDraw(fs, new Matrix4(
            2.0, 0.0, 0.0, 0.0,
            0.0, 2.0, 0.0, 0.0,
            0.0, 0.0, 2.0, 0.0,
            0.0, 0.0, 0.0, 1.0));
    });

    it('has czm_modelViewRelativeToEye', function() {
        var us = context.getUniformState();
        us.update(createFrameState(createMockCamera(
            new Matrix4(
               1.0, 0.0, 0.0, 1.0,
               0.0, 1.0, 0.0, 1.0,
               0.0, 0.0, 1.0, 1.0,
               0.0, 0.0, 0.0, 1.0))));

        var fs =
            'void main() { ' +
            '  bool b0 = (czm_modelViewRelativeToEye[0][0] == 2.0) && (czm_modelViewRelativeToEye[1][0] == 0.0) && (czm_modelViewRelativeToEye[2][0] == 0.0) && (czm_modelViewRelativeToEye[3][0] == 0.0); ' +
            '  bool b1 = (czm_modelViewRelativeToEye[0][1] == 0.0) && (czm_modelViewRelativeToEye[1][1] == 2.0) && (czm_modelViewRelativeToEye[2][1] == 0.0) && (czm_modelViewRelativeToEye[3][1] == 0.0); ' +
            '  bool b2 = (czm_modelViewRelativeToEye[0][2] == 0.0) && (czm_modelViewRelativeToEye[1][2] == 0.0) && (czm_modelViewRelativeToEye[2][2] == 2.0) && (czm_modelViewRelativeToEye[3][2] == 0.0); ' +
            '  bool b3 = (czm_modelViewRelativeToEye[0][3] == 0.0) && (czm_modelViewRelativeToEye[1][3] == 0.0) && (czm_modelViewRelativeToEye[2][3] == 0.0) && (czm_modelViewRelativeToEye[3][3] == 1.0); ' +
            '  gl_FragColor = vec4(b0 && b1 && b2 && b3); ' +
            '}';
        verifyDraw(fs, new Matrix4(
            2.0, 0.0, 0.0, 0.0,
            0.0, 2.0, 0.0, 0.0,
            0.0, 0.0, 2.0, 0.0,
            0.0, 0.0, 0.0, 1.0));
    });

    it('has czm_inverseModelView', function() {
        var us = context.getUniformState();
        us.update(createFrameState(createMockCamera(Matrix4.IDENTITY.clone())));

        var fs =
            'void main() { ' +
            '  bool b0 = (czm_inverseModelView[0][0] ==  0.0) && (czm_inverseModelView[1][0] == 1.0) && (czm_inverseModelView[2][0] == 0.0) && (czm_inverseModelView[3][0] == -2.0); ' +
            '  bool b1 = (czm_inverseModelView[0][1] == -1.0) && (czm_inverseModelView[1][1] == 0.0) && (czm_inverseModelView[2][1] == 0.0) && (czm_inverseModelView[3][1] ==  1.0); ' +
            '  bool b2 = (czm_inverseModelView[0][2] ==  0.0) && (czm_inverseModelView[1][2] == 0.0) && (czm_inverseModelView[2][2] == 1.0) && (czm_inverseModelView[3][2] ==  0.0); ' +
            '  bool b3 = (czm_inverseModelView[0][3] ==  0.0) && (czm_inverseModelView[1][3] == 0.0) && (czm_inverseModelView[2][3] == 0.0) && (czm_inverseModelView[3][3] ==  1.0); ' +
            '  gl_FragColor = vec4(b0 && b1 && b2 && b3); ' +
            '}';
        verifyDraw(fs, new Matrix4(
                0.0, -1.0, 0.0, 1.0,
                1.0,  0.0, 0.0, 2.0,
                0.0,  0.0, 1.0, 0.0,
                0.0,  0.0, 0.0, 1.0));
    });

    it('has czm_inverseModelView3D', function() {
        var us = context.getUniformState();
        us.update(createFrameState(createMockCamera(Matrix4.IDENTITY.clone())));

        var fs =
            'void main() { ' +
            '  bool b0 = (czm_inverseModelView3D[0][0] ==  0.0) && (czm_inverseModelView3D[1][0] == 1.0) && (czm_inverseModelView3D[2][0] == 0.0) && (czm_inverseModelView3D[3][0] == -2.0); ' +
            '  bool b1 = (czm_inverseModelView3D[0][1] == -1.0) && (czm_inverseModelView3D[1][1] == 0.0) && (czm_inverseModelView3D[2][1] == 0.0) && (czm_inverseModelView3D[3][1] ==  1.0); ' +
            '  bool b2 = (czm_inverseModelView3D[0][2] ==  0.0) && (czm_inverseModelView3D[1][2] == 0.0) && (czm_inverseModelView3D[2][2] == 1.0) && (czm_inverseModelView3D[3][2] ==  0.0); ' +
            '  bool b3 = (czm_inverseModelView3D[0][3] ==  0.0) && (czm_inverseModelView3D[1][3] == 0.0) && (czm_inverseModelView3D[2][3] == 0.0) && (czm_inverseModelView3D[3][3] ==  1.0); ' +
            '  gl_FragColor = vec4(b0 && b1 && b2 && b3); ' +
            '}';
        verifyDraw(fs, new Matrix4(
                0.0, -1.0, 0.0, 1.0,
                1.0,  0.0, 0.0, 2.0,
                0.0,  0.0, 1.0, 0.0,
                0.0,  0.0, 0.0, 1.0));
    });

    it('has czm_viewProjection', function() {
        var us = context.getUniformState();
        us.update(createFrameState(createMockCamera(
            new Matrix4(1.0, 0.0, 0.0, 0.0,
                        0.0, 1.0, 0.0, 8.0,
                        0.0, 0.0, 1.0, 0.0,
                        0.0, 0.0, 0.0, 1.0),
            new Matrix4(1.0, 0.0, 0.0, 0.0,
                        0.0, 1.0, 0.0, 0.0,
                        0.0, 0.0, 1.0, 9.0,
                        0.0, 0.0, 0.0, 1.0))));

        var fs =
            'void main() { ' +
            '  bool b0 = (czm_viewProjection[0][0] == 1.0) && (czm_viewProjection[1][0] == 0.0) && (czm_viewProjection[2][0] == 0.0) && (czm_viewProjection[3][0] == 0.0); ' +
            '  bool b1 = (czm_viewProjection[0][1] == 0.0) && (czm_viewProjection[1][1] == 1.0) && (czm_viewProjection[2][1] == 0.0) && (czm_viewProjection[3][1] == 8.0); ' +
            '  bool b2 = (czm_viewProjection[0][2] == 0.0) && (czm_viewProjection[1][2] == 0.0) && (czm_viewProjection[2][2] == 1.0) && (czm_viewProjection[3][2] == 9.0); ' +
            '  bool b3 = (czm_viewProjection[0][3] == 0.0) && (czm_viewProjection[1][3] == 0.0) && (czm_viewProjection[2][3] == 0.0) && (czm_viewProjection[3][3] == 1.0); ' +
            '  gl_FragColor = vec4(b0 && b1 && b2 && b3); ' +
            '}';

        verifyDraw(fs);
    });

    it('has czm_modelViewProjection', function() {
        var us = context.getUniformState();
        us.update(createFrameState(createMockCamera(
            new Matrix4(1.0, 0.0, 0.0, 0.0,
                        0.0, 1.0, 0.0, 8.0,
                        0.0, 0.0, 1.0, 0.0,
                        0.0, 0.0, 0.0, 1.0),
            new Matrix4(1.0, 0.0, 0.0, 0.0,
                        0.0, 1.0, 0.0, 0.0,
                        0.0, 0.0, 1.0, 9.0,
                        0.0, 0.0, 0.0, 1.0))));

        var fs =
            'void main() { ' +
            '  bool b0 = (czm_modelViewProjection[0][0] == 1.0) && (czm_modelViewProjection[1][0] == 0.0) && (czm_modelViewProjection[2][0] == 0.0) && (czm_modelViewProjection[3][0] == 7.0); ' +
            '  bool b1 = (czm_modelViewProjection[0][1] == 0.0) && (czm_modelViewProjection[1][1] == 1.0) && (czm_modelViewProjection[2][1] == 0.0) && (czm_modelViewProjection[3][1] == 8.0); ' +
            '  bool b2 = (czm_modelViewProjection[0][2] == 0.0) && (czm_modelViewProjection[1][2] == 0.0) && (czm_modelViewProjection[2][2] == 1.0) && (czm_modelViewProjection[3][2] == 9.0); ' +
            '  bool b3 = (czm_modelViewProjection[0][3] == 0.0) && (czm_modelViewProjection[1][3] == 0.0) && (czm_modelViewProjection[2][3] == 0.0) && (czm_modelViewProjection[3][3] == 1.0); ' +
            '  gl_FragColor = vec4(b0 && b1 && b2 && b3); ' +
            '}';

        verifyDraw(fs, new Matrix4(
                1.0, 0.0, 0.0, 7.0,
                0.0, 1.0, 0.0, 0.0,
                0.0, 0.0, 1.0, 0.0,
                0.0, 0.0, 0.0, 1.0));
    });

    it('has czm_modelViewProjectionRelativeToEye', function() {
        var us = context.getUniformState();
        us.update(createFrameState(createMockCamera(
            new Matrix4(1.0, 0.0, 0.0, 0.0,
                        0.0, 1.0, 0.0, 8.0,
                        0.0, 0.0, 1.0, 0.0,
                        0.0, 0.0, 0.0, 1.0),
            new Matrix4(1.0, 0.0, 0.0, 0.0,
                        0.0, 1.0, 0.0, 0.0,
                        0.0, 0.0, 1.0, 9.0,
                        0.0, 0.0, 0.0, 1.0))));

        var fs =
            'void main() { ' +
            '  bool b0 = (czm_modelViewProjectionRelativeToEye[0][0] == 1.0) && (czm_modelViewProjectionRelativeToEye[1][0] == 0.0) && (czm_modelViewProjectionRelativeToEye[2][0] == 0.0) && (czm_modelViewProjectionRelativeToEye[3][0] == 0.0); ' +
            '  bool b1 = (czm_modelViewProjectionRelativeToEye[0][1] == 0.0) && (czm_modelViewProjectionRelativeToEye[1][1] == 1.0) && (czm_modelViewProjectionRelativeToEye[2][1] == 0.0) && (czm_modelViewProjectionRelativeToEye[3][1] == 0.0); ' +
            '  bool b2 = (czm_modelViewProjectionRelativeToEye[0][2] == 0.0) && (czm_modelViewProjectionRelativeToEye[1][2] == 0.0) && (czm_modelViewProjectionRelativeToEye[2][2] == 1.0) && (czm_modelViewProjectionRelativeToEye[3][2] == 9.0); ' +
            '  bool b3 = (czm_modelViewProjectionRelativeToEye[0][3] == 0.0) && (czm_modelViewProjectionRelativeToEye[1][3] == 0.0) && (czm_modelViewProjectionRelativeToEye[2][3] == 0.0) && (czm_modelViewProjectionRelativeToEye[3][3] == 1.0); ' +
            '  gl_FragColor = vec4(b0 && b1 && b2 && b3); ' +
            '}';

        verifyDraw(fs, new Matrix4(
                1.0, 0.0, 0.0, 7.0,
                0.0, 1.0, 0.0, 0.0,
                0.0, 0.0, 1.0, 0.0,
                0.0, 0.0, 0.0, 1.0));
    });

    it('has czm_modelViewInfiniteProjection', function() {
        var us = context.getUniformState();
        us.update(createFrameState(createMockCamera(
            new Matrix4(1.0, 0.0, 0.0, 0.0,
                        0.0, 1.0, 0.0, 8.0,
                        0.0, 0.0, 1.0, 0.0,
                        0.0, 0.0, 0.0, 1.0),
            undefined,
            new Matrix4(1.0, 0.0, 0.0, 0.0,
                        0.0, 1.0, 0.0, 0.0,
                        0.0, 0.0, 1.0, 9.0,
                        0.0, 0.0, 0.0, 1.0))));

        var fs =
            'void main() { ' +
            '  bool b0 = (czm_modelViewInfiniteProjection[0][0] == 1.0) && (czm_modelViewInfiniteProjection[1][0] == 0.0) && (czm_modelViewInfiniteProjection[2][0] == 0.0) && (czm_modelViewInfiniteProjection[3][0] == 7.0); ' +
            '  bool b1 = (czm_modelViewInfiniteProjection[0][1] == 0.0) && (czm_modelViewInfiniteProjection[1][1] == 1.0) && (czm_modelViewInfiniteProjection[2][1] == 0.0) && (czm_modelViewInfiniteProjection[3][1] == 8.0); ' +
            '  bool b2 = (czm_modelViewInfiniteProjection[0][2] == 0.0) && (czm_modelViewInfiniteProjection[1][2] == 0.0) && (czm_modelViewInfiniteProjection[2][2] == 1.0) && (czm_modelViewInfiniteProjection[3][2] == 9.0); ' +
            '  bool b3 = (czm_modelViewInfiniteProjection[0][3] == 0.0) && (czm_modelViewInfiniteProjection[1][3] == 0.0) && (czm_modelViewInfiniteProjection[2][3] == 0.0) && (czm_modelViewInfiniteProjection[3][3] == 1.0); ' +
            '  gl_FragColor = vec4(b0 && b1 && b2 && b3); ' +
            '}';

        verifyDraw(fs, new Matrix4(
                1.0, 0.0, 0.0, 7.0,
                0.0, 1.0, 0.0, 0.0,
                0.0, 0.0, 1.0, 0.0,
                0.0, 0.0, 0.0, 1.0));
    });

    it('has czm_normal', function() {
        var fs =
            'void main() { ' +
            '  gl_FragColor = vec4(' +
            '    (czm_normal[0][0] == 1.0) && (czm_normal[1][0] == 0.0) && (czm_normal[2][0] == 0.0) && ' +
            '    (czm_normal[0][1] == 0.0) && (czm_normal[1][1] == 1.0) && (czm_normal[2][1] == 0.0) && ' +
            '    (czm_normal[0][2] == 0.0) && (czm_normal[1][2] == 0.0) && (czm_normal[2][2] == 1.0) ' +
            '  ); ' +
            '}';
        verifyDraw(fs, new Matrix4(
                1.0, 0.0, 0.0, 7.0,
                0.0, 1.0, 0.0, 8.0,
                0.0, 0.0, 1.0, 9.0,
                0.0, 0.0, 0.0, 1.0));
    });

    it('has czm_inverseNormal', function() {
        var fs =
            'void main() { ' +
            '  gl_FragColor = vec4(' +
            '    (czm_inverseNormal[0][0] ==  0.0) && (czm_inverseNormal[1][0] == 1.0) && (czm_inverseNormal[2][0] == 0.0) && ' +
            '    (czm_inverseNormal[0][1] == -1.0) && (czm_inverseNormal[1][1] == 0.0) && (czm_inverseNormal[2][1] == 0.0) && ' +
            '    (czm_inverseNormal[0][2] ==  0.0) && (czm_inverseNormal[1][2] == 0.0) && (czm_inverseNormal[2][2] == 1.0) ' +
            '  ); ' +
            '}';
        verifyDraw(fs, new Matrix4(
                0.0, -1.0, 0.0, 7.0,
                1.0,  0.0, 0.0, 8.0,
                0.0,  0.0, 1.0, 9.0,
                0.0,  0.0, 0.0, 1.0));
    });

    it('has czm_normal3D', function() {
        var fs =
            'void main() { ' +
            '  gl_FragColor = vec4(' +
            '    (czm_normal3D[0][0] == 1.0) && (czm_normal3D[1][0] == 0.0) && (czm_normal3D[2][0] == 0.0) && ' +
            '    (czm_normal3D[0][1] == 0.0) && (czm_normal3D[1][1] == 1.0) && (czm_normal3D[2][1] == 0.0) && ' +
            '    (czm_normal3D[0][2] == 0.0) && (czm_normal3D[1][2] == 0.0) && (czm_normal3D[2][2] == 1.0) ' +
            '  ); ' +
            '}';
        verifyDraw(fs, new Matrix4(
                1.0, 0.0, 0.0, 7.0,
                0.0, 1.0, 0.0, 8.0,
                0.0, 0.0, 1.0, 9.0,
                0.0, 0.0, 0.0, 1.0));
    });

    it('has czm_inverseNormal3D', function() {
        var fs =
            'void main() { ' +
            '  gl_FragColor = vec4(' +
            '    (czm_inverseNormal3D[0][0] ==  0.0) && (czm_inverseNormal3D[1][0] == 1.0) && (czm_inverseNormal3D[2][0] == 0.0) && ' +
            '    (czm_inverseNormal3D[0][1] == -1.0) && (czm_inverseNormal3D[1][1] == 0.0) && (czm_inverseNormal3D[2][1] == 0.0) && ' +
            '    (czm_inverseNormal3D[0][2] ==  0.0) && (czm_inverseNormal3D[1][2] == 0.0) && (czm_inverseNormal3D[2][2] == 1.0) ' +
            '  ); ' +
            '}';
        verifyDraw(fs, new Matrix4(
                0.0, -1.0, 0.0, 7.0,
                1.0,  0.0, 0.0, 8.0,
                0.0,  0.0, 1.0, 9.0,
                0.0,  0.0, 0.0, 1.0));
    });

    it('has czm_encodedCameraPositionMCHigh and czm_encodedCameraPositionMCLow', function() {
        var us = context.getUniformState();
        us.update(createFrameState(createMockCamera(undefined, undefined, undefined, new Cartesian3(-1000.0, 0.0, 100000.0))));

        var fs =
            'void main() { ' +
            '  bool b = (czm_encodedCameraPositionMCHigh + czm_encodedCameraPositionMCLow == vec3(-1000.0, 0.0, 100000.0)); ' +
            '  gl_FragColor = vec4(b); ' +
            '}';

        verifyDraw(fs);
    });

    it('has czm_entireFrustum', function() {
        var us = context.getUniformState();
        us.update(createFrameState(createMockCamera()));

        var fs = 'void main() { gl_FragColor = vec4((czm_entireFrustum.x == 1.0) && (czm_entireFrustum.y == 1000.0)); }';
        verifyDraw(fs);
    });

    it('has czm_pixelSizeInMeters', function() {
        var us = context.getUniformState();
        us.update(createFrameState(createMockCamera()));

        var fs = 'void main() { gl_FragColor = vec4(czm_pixelSizeInMeters == 1.0); }';
        verifyDraw(fs);
    });

    it('has czm_sunPositionWC', function() {
        var us = context.getUniformState();
        us.update(createFrameState(createMockCamera()));

        var fs = 'void main() { gl_FragColor = vec4(czm_sunPositionWC != vec3(0.0)); }';
        verifyDraw(fs);
    });

    it('has czm_sunPositionColumbusView', function() {
        var us = context.getUniformState();
        us.update(createFrameState(createMockCamera()));

        var fs = 'void main() { gl_FragColor = vec4(czm_sunPositionColumbusView != vec3(0.0)); }';
        verifyDraw(fs);
    });

    it('has czm_sunDirectionEC', function() {
        var us = context.getUniformState();
        us.update(createFrameState(createMockCamera()));

        var fs = 'void main() { gl_FragColor = vec4(czm_sunDirectionEC != vec3(0.0)); }';
        verifyDraw(fs);
    });

    it('has czm_sunDirectionWC', function() {
        var us = context.getUniformState();
        us.update(createFrameState(createMockCamera()));

        var fs = 'void main() { gl_FragColor = vec4(czm_sunDirectionWC != vec3(0.0)); }';
        verifyDraw(fs);
    });

    it('has czm_moonDirectionEC', function() {
        var us = context.getUniformState();
        us.update(createFrameState(createMockCamera()));

        var fs = 'void main() { gl_FragColor = vec4(czm_moonDirectionEC != vec3(0.0)); }';
        verifyDraw(fs);
    });

    it('has czm_viewerPositionWC', function() {
        var us = context.getUniformState();
        us.update(createFrameState(createMockCamera()));

        var fs = 'void main() { gl_FragColor = vec4(czm_viewerPositionWC == vec3(0.0)); }';
        verifyDraw(fs);
    });

    it('has czm_frameNumber', function() {
        var fs =
            'void main() { ' +
            '  gl_FragColor = vec4(czm_frameNumber != 0.0); ' +
            '}';
        verifyDraw(fs);
    });

    it('has czm_morphTime', function() {
        var fs =
            'void main() { ' +
            '  gl_FragColor = vec4(czm_morphTime == 1.0); ' +   // 3D
            '}';
        verifyDraw(fs);
    });

    it('has czm_temeToPseudoFixed', function() {
        var us = context.getUniformState();
        us.update(createFrameState(createMockCamera()));

        var fs =
            'void main() { ' +
            '  gl_FragColor = vec4(' +
            '    (czm_temeToPseudoFixed[0][0] != 0.0) && (czm_temeToPseudoFixed[1][0] != 0.0) && (czm_temeToPseudoFixed[2][0] == 0.0) && ' +
            '    (czm_temeToPseudoFixed[0][1] != 0.0) && (czm_temeToPseudoFixed[1][1] != 0.0) && (czm_temeToPseudoFixed[2][1] == 0.0) && ' +
            '    (czm_temeToPseudoFixed[0][2] == 0.0) && (czm_temeToPseudoFixed[1][2] == 0.0) && (czm_temeToPseudoFixed[2][2] == 1.0) ' +
            '  ); ' +
            '}';
        verifyDraw(fs);
    });

    it('has czm_sceneMode', function() {
        var fs =
            'void main() { ' +
            '  gl_FragColor = vec4(czm_sceneMode == 2.0); ' +   // 3D
            '}';
        verifyDraw(fs);
    });

    it('has czm_sceneMode2D', function() {
        var fs =
            'void main() { ' +
            '  gl_FragColor = vec4(czm_sceneMode2D == 0.0); ' +
            '}';
        verifyDraw(fs);
    });

    it('has czm_sceneModeColumbusView', function() {
        var fs =
            'void main() { ' +
            '  gl_FragColor = vec4(czm_sceneModeColumbusView == 1.0); ' +
            '}';
        verifyDraw(fs);
    });

    it('has czm_sceneMode3D', function() {
        var fs =
            'void main() { ' +
            '  gl_FragColor = vec4(czm_sceneMode3D == 2.0); ' +
            '}';
        verifyDraw(fs);
    });

    it('has czm_sceneModeMorphing', function() {
        var fs =
            'void main() { ' +
            '  gl_FragColor = vec4(czm_sceneModeMorphing == 3.0); ' +
            '}';
        verifyDraw(fs);
    });

    it('has czm_eyeHeight2D == 0,0 in Scene3D', function() {
        var fs =
            'void main() { ' +
            '  gl_FragColor = vec4(czm_eyeHeight2D.x == 0.0, czm_eyeHeight2D.y == 0.0, 1.0, 1.0); ' +
            '}';
        verifyDraw(fs);
    });

    it('has czm_eyeHeight2D in Scene2D', function() {
        var us = context.getUniformState();
        var camera = createCamera(context);
        var frustum = new OrthographicFrustum();
        frustum.near = 1.0;
        frustum.far = 2.0;
        frustum.left = -2.0;
        frustum.right = 2.0;
        frustum.top = 1.0;
        frustum.bottom = -1.0;
        camera.frustum = frustum;
        var frameState = createFrameState(camera);
        frameState.mode = SceneMode.SCENE2D;

        us.update(frameState);
        var fs =
            'void main() { ' +
            '  gl_FragColor = vec4(czm_eyeHeight2D.x == 2.0, czm_eyeHeight2D.y == 4.0, 1.0, 1.0); ' +
            '}';
        verifyDraw(fs);
    });
}, 'WebGL');<|MERGE_RESOLUTION|>--- conflicted
+++ resolved
@@ -58,19 +58,11 @@
                     return new Cartesian2(1.0, 0.1);
                 }
             },
-<<<<<<< HEAD
             position : defaultValue(position, Cartesian3.clone(Cartesian3.ZERO)),
-            getPositionWC : function() { return this.position; },
-            getDirectionWC : function() { return defaultValue(direction, Cartesian3.clone(Cartesian3.UNIT_Z)); },
-            getRightWC : function() { return defaultValue(right, Cartesian3.clone(Cartesian3.UNIT_X)); },
-            getUpWC : function() { return defaultValue(up, Cartesian3.clone(Cartesian3.UNIT_Y)); }
-=======
-            position : defaultValue(position, Cartesian3.ZERO.clone()),
-            positionWC : defaultValue(position, Cartesian3.ZERO.clone()),
-            directionWC : defaultValue(direction, Cartesian3.UNIT_Z.clone()),
-            rightWC : defaultValue(right, Cartesian3.UNIT_X.clone()),
-            upWC : defaultValue(up, Cartesian3.UNIT_Y.clone())
->>>>>>> 18c9563a
+            positionWC : defaultValue(position, Cartesian3.clone(Cartesian3.ZERO)),
+            directionWC : defaultValue(direction, Cartesian3.clone(Cartesian3.UNIT_Z)),
+            rightWC : defaultValue(right, Cartesian3.clone(Cartesian3.UNIT_X)),
+            upWC : defaultValue(up, Cartesian3.clone(Cartesian3.UNIT_Y))
         };
     }
 
