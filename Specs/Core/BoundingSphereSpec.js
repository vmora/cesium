/*global defineSuite*/
defineSuite([
         'Core/BoundingSphere',
         'Core/Cartesian3',
         'Core/Cartesian4',
         'Core/Cartographic',
         'Core/Ellipsoid',
         'Core/GeographicProjection',
         'Core/Extent',
         'Core/Intersect',
         'Core/Interval',
         'Core/Math',
         'Core/Matrix4'
     ], function(
         BoundingSphere,
         Cartesian3,
         Cartesian4,
         Cartographic,
         Ellipsoid,
         GeographicProjection,
         Extent,
         Intersect,
         Interval,
         CesiumMath,
         Matrix4) {
    "use strict";
    /*global jasmine,describe,xdescribe,it,xit,expect,beforeEach,afterEach,beforeAll,afterAll,spyOn,runs,waits,waitsFor*/

    var positionsRadius = 1.0;
    var positionsCenter = new Cartesian3(1.0, 0.0, 0.0);

    function getPositions() {
        return [
                new Cartesian3(1, 0, 0),
                new Cartesian3(2, 0, 0),
                new Cartesian3(0, 0, 0),
                new Cartesian3(1, 1, 0),
                new Cartesian3(1, -1, 0),
                new Cartesian3(1, 0, 1),
                new Cartesian3(1, 0, -1)
            ];
    }

    function getPositionsAsFlatArray() {
        var positions = getPositions();
        var result = [];
        for (var i = 0; i < positions.length; ++i) {
            result.push(positions[i].x);
            result.push(positions[i].y);
            result.push(positions[i].z);
        }
        return result;
    }

    function getPositionsAsFlatArrayWithStride5() {
        var positions = getPositions();
        var result = [];
        for (var i = 0; i < positions.length; ++i) {
            result.push(positions[i].x);
            result.push(positions[i].y);
            result.push(positions[i].z);
            result.push(1.23);
            result.push(4.56);
        }
        return result;
    }

    it('default constructing produces expected values', function() {
        var sphere = new BoundingSphere();
        expect(sphere.center).toEqual(Cartesian3.ZERO);
        expect(sphere.radius).toEqual(0.0);
    });

    it('constructor sets expected values', function() {
        var expectedCenter = new Cartesian3(1.0, 2.0, 3.0);
        var expectedRadius = 1.0;
        var sphere = new BoundingSphere(expectedCenter, expectedRadius);
        expect(sphere.center).toEqual(expectedCenter);
        expect(sphere.radius).toEqual(expectedRadius);
    });

    it('clone without a result parameter', function() {
        var sphere = new BoundingSphere(new Cartesian3(1.0, 2.0, 3.0), 4.0);
        var result = sphere.clone();
        expect(sphere).toNotBe(result);
        expect(sphere).toEqual(result);
    });

    it('clone with a result parameter', function() {
        var sphere = new BoundingSphere(new Cartesian3(1.0, 2.0, 3.0), 4.0);
        var result = new BoundingSphere();
        var returnedResult = sphere.clone(result);
        expect(result).toNotBe(sphere);
        expect(result).toBe(returnedResult);
        expect(result).toEqual(sphere);
    });

    it('clone works with "this" result parameter', function() {
        var expectedCenter = new Cartesian3(1.0, 2.0, 3.0);
        var expectedRadius = 1.0;
        var sphere = new BoundingSphere(expectedCenter, expectedRadius);
        var returnedResult = sphere.clone(sphere);
        expect(sphere).toBe(returnedResult);
        expect(sphere.center).toEqual(expectedCenter);
        expect(sphere.radius).toEqual(expectedRadius);
    });

    it('static clone clones undefined', function() {
        expect(BoundingSphere.clone(undefined)).toBe(undefined);
    });

    it('equals', function() {
        var sphere = new BoundingSphere(new Cartesian3(1.0, 2.0, 3.0), 4.0);
        expect(sphere.equals(new BoundingSphere(new Cartesian3(1.0, 2.0, 3.0), 4.0))).toEqual(true);
        expect(sphere.equals(new BoundingSphere(new Cartesian3(5.0, 2.0, 3.0), 4.0))).toEqual(false);
        expect(sphere.equals(new BoundingSphere(new Cartesian3(1.0, 6.0, 3.0), 4.0))).toEqual(false);
        expect(sphere.equals(new BoundingSphere(new Cartesian3(1.0, 2.0, 7.0), 4.0))).toEqual(false);
        expect(sphere.equals(new BoundingSphere(new Cartesian3(1.0, 2.0, 3.0), 8.0))).toEqual(false);
        expect(sphere.equals(undefined)).toEqual(false);
    });

    it('fromPoints without positions returns an empty sphere', function() {
        var sphere = BoundingSphere.fromPoints();
        expect(sphere.center).toEqual(Cartesian3.ZERO);
        expect(sphere.radius).toEqual(0.0);
    });

    it('fromPoints works with one point', function() {
        var expectedCenter = new Cartesian3(1.0, 2.0, 3.0);
        var sphere = BoundingSphere.fromPoints([expectedCenter]);
        expect(sphere.center).toEqual(expectedCenter);
        expect(sphere.radius).toEqual(0.0);
    });

    it('fromPoints computes a center from points', function() {
        var sphere = BoundingSphere.fromPoints(getPositions());
        expect(sphere.center).toEqual(positionsCenter);
        expect(sphere.radius).toEqual(positionsRadius);
    });

    it('fromPoints contains all points (naive)', function() {
        var sphere = BoundingSphere.fromPoints(getPositions());
        var radius = sphere.radius;
        var center = sphere.center;

        var r = new Cartesian3(radius, radius, radius);
        var max = r.add(center);
        var min = center.subtract(r);

        var positions = getPositions();
        var numPositions = positions.length;
        for ( var i = 0; i < numPositions; i++) {
            var currentPos = positions[i];
            expect(currentPos.x <= max.x && currentPos.x >= min.x).toEqual(true);
            expect(currentPos.y <= max.y && currentPos.y >= min.y).toEqual(true);
            expect(currentPos.z <= max.z && currentPos.z >= min.z).toEqual(true);
        }
    });

    it('fromPoints contains all points (ritter)', function() {
        var positions = getPositions();
        positions.push(new Cartesian3(1, 1, 1), new Cartesian3(2, 2, 2), new Cartesian3(3, 3, 3));
        var sphere = BoundingSphere.fromPoints(positions);
        var radius = sphere.radius;
        var center = sphere.center;

        var r = new Cartesian3(radius, radius, radius);
        var max = r.add(center);
        var min = center.subtract(r);

        var numPositions = positions.length;
        for ( var i = 0; i < numPositions; i++) {
            var currentPos = positions[i];
            expect(currentPos.x <= max.x && currentPos.x >= min.x).toEqual(true);
            expect(currentPos.y <= max.y && currentPos.y >= min.y).toEqual(true);
            expect(currentPos.z <= max.z && currentPos.z >= min.z).toEqual(true);
        }
    });

    it('fromVertices without positions returns an empty sphere', function() {
        var sphere = BoundingSphere.fromVertices();
        expect(sphere.center).toEqual(Cartesian3.ZERO);
        expect(sphere.radius).toEqual(0.0);
    });

    it('fromVertices works with one point', function() {
        var expectedCenter = new Cartesian3(1.0, 2.0, 3.0);
        var sphere = BoundingSphere.fromVertices([expectedCenter.x, expectedCenter.y, expectedCenter.z]);
        expect(sphere.center).toEqual(expectedCenter);
        expect(sphere.radius).toEqual(0.0);
    });

    it('fromVertices computes a center from points', function() {
        var sphere = BoundingSphere.fromVertices(getPositionsAsFlatArray());
        expect(sphere.center).toEqual(positionsCenter);
        expect(sphere.radius).toEqual(positionsRadius);
    });

    it('fromVertices contains all points (naive)', function() {
        var sphere = BoundingSphere.fromVertices(getPositionsAsFlatArray());
        var radius = sphere.radius;
        var center = sphere.center;

        var r = new Cartesian3(radius, radius, radius);
        var max = r.add(center);
        var min = center.subtract(r);

        var positions = getPositions();
        var numPositions = positions.length;
        for ( var i = 0; i < numPositions; i++) {
            var currentPos = positions[i];
            expect(currentPos.x <= max.x && currentPos.x >= min.x).toEqual(true);
            expect(currentPos.y <= max.y && currentPos.y >= min.y).toEqual(true);
            expect(currentPos.z <= max.z && currentPos.z >= min.z).toEqual(true);
        }
    });

    it('fromVertices contains all points (ritter)', function() {
        var positions = getPositionsAsFlatArray();
        positions.push(1, 1, 1,  2, 2, 2,  3, 3, 3);
        var sphere = BoundingSphere.fromVertices(positions);
        var radius = sphere.radius;
        var center = sphere.center;

        var r = new Cartesian3(radius, radius, radius);
        var max = r.add(center);
        var min = center.subtract(r);

        var numElements = positions.length;
        for (var i = 0; i < numElements; i += 3) {
            expect(positions[i] <= max.x && positions[i] >= min.x).toEqual(true);
            expect(positions[i + 1] <= max.y && positions[i + 1] >= min.y).toEqual(true);
            expect(positions[i + 2] <= max.z && positions[i + 2] >= min.z).toEqual(true);
        }
    });

    it('fromVertices works with a stride of 5', function() {
        var sphere = BoundingSphere.fromVertices(getPositionsAsFlatArrayWithStride5(), undefined, 5);
        expect(sphere.center).toEqual(positionsCenter);
        expect(sphere.radius).toEqual(positionsRadius);
    });

    it('fromVertices works with defined center', function() {
        var center = new Cartesian3(1.0, 2.0, 3.0);
        var sphere = BoundingSphere.fromVertices(getPositionsAsFlatArrayWithStride5(), center, 5);
        expect(sphere.center).toEqual(positionsCenter.add(center));
        expect(sphere.radius).toEqual(positionsRadius);
    });

    it('fromVertices requires a stride of at least 3', function() {
        function callWithStrideOf2() {
            BoundingSphere.fromVertices(getPositionsAsFlatArray(), undefined, 2);
        }
        expect(callWithStrideOf2).toThrow();
    });

    it('fromVertices fills result parameter if specified', function() {
        var center = new Cartesian3(1.0, 2.0, 3.0);
        var result = new BoundingSphere();
        var sphere = BoundingSphere.fromVertices(getPositionsAsFlatArrayWithStride5(), center, 5, result);
        expect(sphere).toEqual(result);
        expect(result.center).toEqual(positionsCenter.add(center));
        expect(result.radius).toEqual(positionsRadius);
    });

    it('fromExtent2D creates an empty sphere if no extent provided', function() {
        var sphere = BoundingSphere.fromExtent2D();
        expect(sphere.center).toEqual(Cartesian3.ZERO);
        expect(sphere.radius).toEqual(0.0);
    });

    it('fromExtent2D', function() {
        var extent = Extent.MAX_VALUE;
        var projection = new GeographicProjection(Ellipsoid.UNIT_SPHERE);
        var expected = new BoundingSphere(Cartesian3.ZERO, Math.sqrt(extent.east * extent.east + extent.north * extent.north));
        expect(BoundingSphere.fromExtent2D(extent, projection)).toEqual(expected);
    });

    it('fromExtent3D creates an empty sphere if no extent provided', function() {
        var sphere = BoundingSphere.fromExtent3D();
        expect(sphere.center).toEqual(Cartesian3.ZERO);
        expect(sphere.radius).toEqual(0.0);
    });

    it('fromExtent3D', function() {
        var extent = Extent.MAX_VALUE;
        var ellipsoid = Ellipsoid.WGS84;
        var expected = new BoundingSphere(Cartesian3.ZERO, ellipsoid.getMaximumRadius());
        expect(BoundingSphere.fromExtent3D(extent, ellipsoid)).toEqual(expected);
    });

    it('fromExtent3D with height', function() {
        var extent = new Extent(0.1, -0.3, 0.2, -0.4);
        var height = 100000.0;
        var ellipsoid = Ellipsoid.WGS84;
        var points = extent.subsample(ellipsoid, height);
        var expected = BoundingSphere.fromPoints(points);
        expect(BoundingSphere.fromExtent3D(extent, ellipsoid, height)).toEqual(expected);
    });

    it('fromCornerPoints', function() {
        var sphere = BoundingSphere.fromCornerPoints(new Cartesian3(-1.0, -0.0, 0.0), new Cartesian3(1.0, 0.0, 0.0));
        expect(sphere).toEqual(new BoundingSphere(Cartesian3.ZERO, 1.0));
    });

    it('fromCornerPoints with a result parameter', function() {
        var sphere = new BoundingSphere();
        var result = BoundingSphere.fromCornerPoints(new Cartesian3(0.0, -1.0, 0.0), new Cartesian3(0.0, 1.0, 0.0), sphere);
        expect(result).toBe(sphere);
        expect(result).toEqual(new BoundingSphere(Cartesian3.ZERO, 1.0));
    });

    it('fromCornerPoints throws without corner', function() {
        expect(function() {
            BoundingSphere.fromCornerPoints();
        }).toThrow();
    });

    it('fromCornerPoints throws without oppositeCorner', function() {
        expect(function() {
            BoundingSphere.fromCornerPoints(Cartesian3.UNIT_X);
        }).toThrow();
    });

    it('sphere on the positive side of a plane', function() {
        var sphere = new BoundingSphere(Cartesian3.ZERO, 0.5);
        var normal = Cartesian3.UNIT_X.negate();
        var position = Cartesian3.UNIT_X;
        var plane = new Cartesian4(normal.x, normal.y, normal.z, -normal.dot(position));
        expect(sphere.intersect(plane)).toEqual(Intersect.INSIDE);
    });

    it('sphere on the negative side of a plane', function() {
        var sphere = new BoundingSphere(Cartesian3.ZERO, 0.5);
        var normal = Cartesian3.UNIT_X;
        var position = Cartesian3.UNIT_X;
        var plane = new Cartesian4(normal.x, normal.y, normal.z, -normal.dot(position));
        expect(sphere.intersect(plane)).toEqual(Intersect.OUTSIDE);
    });

    it('sphere intersecting a plane', function() {
        var sphere = new BoundingSphere(Cartesian3.UNIT_X, 0.5);
        var normal = Cartesian3.UNIT_X;
        var position = Cartesian3.UNIT_X;
        var plane = new Cartesian4(normal.x, normal.y, normal.z, -normal.dot(position));
        expect(sphere.intersect(plane)).toEqual(Intersect.INTERSECTING);
    });

    it('expands to contain another sphere', function() {
        var bs1 = new BoundingSphere(Cartesian3.UNIT_X.negate(), 1.0);
        var bs2 = new BoundingSphere(Cartesian3.UNIT_X, 1.0);
        var expected = new BoundingSphere(Cartesian3.ZERO, 2.0);
        expect(bs1.union(bs2)).toEqual(expected);
    });

    it('union result parameter is caller', function() {
        var bs1 = new BoundingSphere(Cartesian3.UNIT_X.negate().multiplyByScalar(3.0), 3.0);
        var bs2 = new BoundingSphere(Cartesian3.UNIT_X, 1.0);
        var expected = new BoundingSphere(Cartesian3.UNIT_X.negate(), 5.0);
        bs1.union(bs2, bs1);
        expect(bs1).toEqual(expected);
    });

    it('expands to contain another point', function() {
        var bs = new BoundingSphere(Cartesian3.UNIT_X.negate(), 1.0);
        var point = Cartesian3.UNIT_X;
        var expected = new BoundingSphere(Cartesian3.UNIT_X.negate(), 2.0);
        expect(bs.expand(point)).toEqual(expected);
    });

    it('applies transform', function() {
        var bs = new BoundingSphere(Cartesian3.ZERO, 1.0);
        var transform = Matrix4.fromTranslation(new Cartesian3(1.0, 2.0, 3.0));
        var expected = new BoundingSphere(new Cartesian3(1.0, 2.0, 3.0), 1.0);
        expect(bs.transform(transform)).toEqual(expected);
    });

    it('finds distances', function() {
        var bs = new BoundingSphere(Cartesian3.ZERO, 1.0);
        var position = new Cartesian3(-2.0, 1.0, 0.0);
        var direction = Cartesian3.UNIT_X;
        var expected = new Interval(1.0, 3.0);
        expect(bs.getPlaneDistances(position, direction)).toEqual(expected);
    });

<<<<<<< HEAD
=======
    it('static clone returns undefined with no parameter', function() {
        expect(typeof BoundingSphere.clone()).toEqual('undefined');
    });

>>>>>>> 9e866781
    it('static union throws with no left parameter', function() {
        var right = new BoundingSphere();
        expect(function() {
            BoundingSphere.union(undefined, right);
        }).toThrow();
    });

    it('static union throws with no right parameter', function() {
        var left = new BoundingSphere();
        expect(function() {
            BoundingSphere.union(left, undefined);
        }).toThrow();
    });

    it('static expand throws without a sphere', function() {
        var plane = new Cartesian3();
        expect(function() {
            BoundingSphere.expand(undefined, plane);
        }).toThrow();
    });

    it('static expand throws without a point', function() {
        var sphere = new BoundingSphere();
        expect(function() {
            BoundingSphere.expand(sphere, undefined);
        }).toThrow();
    });

    it('static intersect throws without a sphere', function() {
        var plane = new Cartesian4();
        expect(function() {
            BoundingSphere.intersect(undefined, plane);
        }).toThrow();
    });

    it('static intersect throws without a plane', function() {
        var sphere = new BoundingSphere();
        expect(function() {
            BoundingSphere.intersect(sphere, undefined);
        }).toThrow();
    });

    it('static transform throws without a sphere', function() {
        expect(function() {
            BoundingSphere.transform();
        }).toThrow();
    });

    it('static transform throws without a transform', function() {
        var sphere = new BoundingSphere();
        expect(function() {
            BoundingSphere.transform(sphere);
        }).toThrow();
    });

    it('static getPlaneDistances throws without a sphere', function() {
        expect(function() {
            BoundingSphere.getPlaneDistances();
        }).toThrow();
    });

    it('static getPlaneDistances throws without a position', function() {
        expect(function() {
            BoundingSphere.getPlaneDistances(new BoundingSphere());
        }).toThrow();
    });

    it('static getPlaneDistances throws without a direction', function() {
        expect(function() {
            BoundingSphere.getPlaneDistances(new BoundingSphere(), new Cartesian3());
        }).toThrow();
    });

    function expectBoundingSphereToContainPoint(boundingSphere, point, projection) {
        var pointInCartesian = projection.project(point);
        var distanceFromCenter = pointInCartesian.subtract(boundingSphere.center).magnitude();

        // The distanceFromCenter for corner points at the height extreme should equal the
        // bounding sphere's radius.  But due to rounding errors it can end up being
        // very slightly greater.  Pull in the distanceFromCenter slightly to
        // account for this possibility.
        distanceFromCenter -= CesiumMath.EPSILON9;

        expect(distanceFromCenter).toBeLessThanOrEqualTo(boundingSphere.radius);
    }

    it('fromExtentWithHeights2D includes specified min and max heights', function() {
        var extent = new Extent(0.1, 0.5, 0.2, 0.6);
        var projection = new GeographicProjection();
        var minHeight = -327.0;
        var maxHeight = 2456.0;
        var boundingSphere = BoundingSphere.fromExtentWithHeights2D(extent, projection, minHeight, maxHeight);

        // Test that the corners are inside the bounding sphere.
        var point = extent.getSouthwest().clone();
        point.height = minHeight;
        expectBoundingSphereToContainPoint(boundingSphere, point, projection);

        point = extent.getSouthwest().clone();
        point.height = maxHeight;
        expectBoundingSphereToContainPoint(boundingSphere, point, projection);

        point = extent.getNortheast().clone();
        point.height = minHeight;
        expectBoundingSphereToContainPoint(boundingSphere, point, projection);

        point = extent.getNortheast().clone();
        point.height = maxHeight;
        expectBoundingSphereToContainPoint(boundingSphere, point, projection);

        point = extent.getSoutheast().clone();
        point.height = minHeight;
        expectBoundingSphereToContainPoint(boundingSphere, point, projection);

        point = extent.getSoutheast().clone();
        point.height = maxHeight;
        expectBoundingSphereToContainPoint(boundingSphere, point, projection);

        point = extent.getNorthwest().clone();
        point.height = minHeight;
        expectBoundingSphereToContainPoint(boundingSphere, point, projection);

        point = extent.getNorthwest().clone();
        point.height = maxHeight;
        expectBoundingSphereToContainPoint(boundingSphere, point, projection);

        // Test that the center is inside the bounding sphere
        point = extent.getCenter().clone();
        point.height = minHeight;
        expectBoundingSphereToContainPoint(boundingSphere, point, projection);

        point = extent.getCenter().clone();
        point.height = maxHeight;
        expectBoundingSphereToContainPoint(boundingSphere, point, projection);

        // Test that the edge midpoints are inside the bounding sphere.
        point = new Cartographic(extent.getCenter().longitude, extent.south, minHeight);
        expectBoundingSphereToContainPoint(boundingSphere, point, projection);

        point = new Cartographic(extent.getCenter().longitude, extent.south, maxHeight);
        expectBoundingSphereToContainPoint(boundingSphere, point, projection);

        point = new Cartographic(extent.getCenter().longitude, extent.north, minHeight);
        expectBoundingSphereToContainPoint(boundingSphere, point, projection);

        point = new Cartographic(extent.getCenter().longitude, extent.north, maxHeight);
        expectBoundingSphereToContainPoint(boundingSphere, point, projection);

        point = new Cartographic(extent.west, extent.getCenter().latitude, minHeight);
        expectBoundingSphereToContainPoint(boundingSphere, point, projection);

        point = new Cartographic(extent.west, extent.getCenter().latitude, maxHeight);
        expectBoundingSphereToContainPoint(boundingSphere, point, projection);

        point = new Cartographic(extent.east, extent.getCenter().latitude, minHeight);
        expectBoundingSphereToContainPoint(boundingSphere, point, projection);

        point = new Cartographic(extent.east, extent.getCenter().latitude, maxHeight);
        expectBoundingSphereToContainPoint(boundingSphere, point, projection);
    });
});<|MERGE_RESOLUTION|>--- conflicted
+++ resolved
@@ -383,13 +383,10 @@
         expect(bs.getPlaneDistances(position, direction)).toEqual(expected);
     });
 
-<<<<<<< HEAD
-=======
     it('static clone returns undefined with no parameter', function() {
         expect(typeof BoundingSphere.clone()).toEqual('undefined');
     });
 
->>>>>>> 9e866781
     it('static union throws with no left parameter', function() {
         var right = new BoundingSphere();
         expect(function() {
