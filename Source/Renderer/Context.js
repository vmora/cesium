--- conflicted
+++ resolved
@@ -2372,19 +2372,12 @@
 
         var attributeIndices = defaultValue(ca.attributeIndices, defaultValue.EMPTY_OBJECT);
         var interleave = (typeof ca.vertexLayout !== 'undefined') && (ca.vertexLayout === VertexLayout.INTERLEAVED);
-<<<<<<< HEAD
-=======
         var createdVAAttributes = ca.vertexArrayAttributes;
->>>>>>> 4235b4ab
 
         var name;
         var attribute;
         var vertexBuffer;
-<<<<<<< HEAD
-        var vaAttributes = [];
-=======
         var vaAttributes = (typeof createdVAAttributes !== 'undefined') ? createdVAAttributes : [];
->>>>>>> 4235b4ab
         var attributes = geometry.attributes;
 
         if (interleave) {
