--- conflicted
+++ resolved
@@ -92,62 +92,12 @@
             return;
         }
 
-<<<<<<< HEAD
         processPacketData(CzmlColor, this, 'color', materialData.color, undefined, sourceUri);
         processPacketData(CzmlNumber, this, 'cellAlpha', materialData.cellAlpha, undefined, sourceUri);
         processPacketData(CzmlNumber, this, 'rowCount', materialData.rowCount, undefined, sourceUri);
         processPacketData(CzmlNumber, this, 'columnCount', materialData.columnCount, undefined, sourceUri);
         processPacketData(CzmlNumber, this, 'rowThickness', materialData.rowThickness, undefined, sourceUri);
         processPacketData(CzmlNumber, this, 'columnThickness', materialData.columnThickness, undefined, sourceUri);
-=======
-        if (defined(materialData.color)) {
-            var color = this.color;
-            if (!defined(color)) {
-                this.color = color = new DynamicProperty(CzmlColor);
-            }
-            color.processCzmlIntervals(materialData.color, undefined, sourceUri);
-        }
-
-        if (defined(materialData.cellAlpha)) {
-            var cellAlpha = this.cellAlpha;
-            if (!defined(cellAlpha)) {
-                this.cellAlpha = cellAlpha = new DynamicProperty(CzmlNumber);
-            }
-            cellAlpha.processCzmlIntervals(materialData.cellAlpha, undefined, sourceUri);
-        }
-
-        if (defined(materialData.rowCount)) {
-            var rowCount = this.rowCount;
-            if (!defined(rowCount)) {
-                this.rowCount = rowCount = new DynamicProperty(CzmlNumber);
-            }
-            rowCount.processCzmlIntervals(materialData.rowCount, undefined, sourceUri);
-        }
-
-        if (defined(materialData.columnCount)) {
-            var columnCount = this.columnCount;
-            if (!defined(columnCount)) {
-                this.columnCount = columnCount = new DynamicProperty(CzmlNumber);
-            }
-            columnCount.processCzmlIntervals(materialData.columnCount, undefined, sourceUri);
-        }
-
-        if (defined(materialData.rowThickness)) {
-            var rowThickness = this.rowThickness;
-            if (!defined(rowThickness)) {
-                this.rowThickness = rowThickness = new DynamicProperty(CzmlNumber);
-            }
-            rowThickness.processCzmlIntervals(materialData.rowThickness, undefined, sourceUri);
-        }
-
-        if (defined(materialData.columnThickness)) {
-            var columnThickness = this.columnThickness;
-            if (!defined(columnThickness)) {
-                this.columnThickness = columnThickness = new DynamicProperty(CzmlNumber);
-            }
-            columnThickness.processCzmlIntervals(materialData.columnThickness, undefined, sourceUri);
-        }
->>>>>>> 31760574
     };
 
     /**
