/*global define*/
define([
        '../Core/BoundingRectangle',
        '../Core/BoundingSphere',
        '../Core/buildModuleUrl',
        '../Core/Cartesian2',
        '../Core/Cartesian3',
        '../Core/Cartographic',
        '../Core/combine',
        '../Core/ComponentDatatype',
        '../Core/defaultValue',
        '../Core/defined',
        '../Core/defineProperties',
        '../Core/destroyObject',
        '../Core/DeveloperError',
        '../Core/Ellipsoid',
        '../Core/EllipsoidTerrainProvider',
        '../Core/FeatureDetection',
        '../Core/GeographicProjection',
        '../Core/Geometry',
        '../Core/GeometryAttribute',
        '../Core/Intersect',
        '../Core/IntersectionTests',
        '../Core/loadImage',
        '../Core/Math',
        '../Core/Matrix4',
        '../Core/Occluder',
        '../Core/PrimitiveType',
        '../Core/Ray',
        '../Core/Rectangle',
        '../Core/Transforms',
        '../Renderer/BufferUsage',
        '../Renderer/ClearCommand',
        '../Renderer/createShaderSource',
        '../Renderer/DrawCommand',
        '../Shaders/GlobeFS',
        '../Shaders/GlobeFSDepth',
        '../Shaders/GlobeFSPole',
        '../Shaders/GlobeVS',
        '../Shaders/GlobeVSDepth',
        '../Shaders/GlobeVSPole',
        '../ThirdParty/when',
        './DepthFunction',
        './GlobeSurfaceShaderSet',
        './GlobeSurfaceTileProvider',
        './ImageryLayerCollection',
        './Pass',
        './QuadtreePrimitive',
        './SceneMode',
        './terrainAttributeLocations'
    ], function(
        BoundingRectangle,
        BoundingSphere,
        buildModuleUrl,
        Cartesian2,
        Cartesian3,
        Cartographic,
        combine,
        ComponentDatatype,
        defaultValue,
        defined,
        defineProperties,
        destroyObject,
        DeveloperError,
        Ellipsoid,
        EllipsoidTerrainProvider,
        FeatureDetection,
        GeographicProjection,
        Geometry,
        GeometryAttribute,
        Intersect,
        IntersectionTests,
        loadImage,
        CesiumMath,
        Matrix4,
        Occluder,
        PrimitiveType,
        Ray,
        Rectangle,
        Transforms,
        BufferUsage,
        ClearCommand,
        createShaderSource,
        DrawCommand,
        GlobeFS,
        GlobeFSDepth,
        GlobeFSPole,
        GlobeVS,
        GlobeVSDepth,
        GlobeVSPole,
        when,
        DepthFunction,
        GlobeSurfaceShaderSet,
        GlobeSurfaceTileProvider,
        ImageryLayerCollection,
        Pass,
        QuadtreePrimitive,
        SceneMode,
        terrainAttributeLocations) {
    "use strict";

    /**
     * The globe rendered in the scene, including its terrain ({@link Globe#terrainProvider})
     * and imagery layers ({@link Globe#imageryLayers}).  Access the globe using {@link Scene#globe}.
     *
     * @alias Globe
     * @constructor
     *
     * @param {Ellipsoid} [ellipsoid=Ellipsoid.WGS84] Determines the size and shape of the
     * globe.
     */
    var Globe = function(ellipsoid) {
        ellipsoid = defaultValue(ellipsoid, Ellipsoid.WGS84);
        var terrainProvider = new EllipsoidTerrainProvider({
            ellipsoid : ellipsoid
        });
        var imageryLayerCollection = new ImageryLayerCollection();

        /**
         * The terrain provider providing surface geometry for this globe.
         * @type {TerrainProvider}
         */
        this.terrainProvider = terrainProvider;

        this._ellipsoid = ellipsoid;
        this._imageryLayerCollection = imageryLayerCollection;

        this._surfaceShaderSet = new GlobeSurfaceShaderSet();

        this._surface = new QuadtreePrimitive({
            tileProvider : new GlobeSurfaceTileProvider({
                terrainProvider : terrainProvider,
                imageryLayers : imageryLayerCollection,
                surfaceShaderSet : this._surfaceShaderSet
            })
        });

        this._occluder = new Occluder(new BoundingSphere(Cartesian3.ZERO, ellipsoid.minimumRadius), Cartesian3.ZERO);

        this._rsColor = undefined;
        this._rsColorWithoutDepthTest = undefined;

        this._clearDepthCommand = new ClearCommand({
            depth : 1.0,
            stencil : 0,
            owner : this
        });

        this._depthCommand = new DrawCommand({
            boundingVolume : new BoundingSphere(Cartesian3.ZERO, ellipsoid.maximumRadius),
            pass : Pass.OPAQUE,
            owner : this
        });
        this._northPoleCommand = new DrawCommand({
            pass : Pass.OPAQUE,
            owner : this
        });
        this._southPoleCommand = new DrawCommand({
            pass : Pass.OPAQUE,
            owner : this
        });

        this._drawNorthPole = false;
        this._drawSouthPole = false;

        /**
         * Determines the color of the north pole. If the day tile provider imagery does not
         * extend over the north pole, it will be filled with this color before applying lighting.
         *
         * @type {Cartesian3}
         * @default Cartesian3(2.0 / 255.0, 6.0 / 255.0, 18.0 / 255.0)
         */
        this.northPoleColor = new Cartesian3(2.0 / 255.0, 6.0 / 255.0, 18.0 / 255.0);

        /**
         * Determines the color of the south pole. If the day tile provider imagery does not
         * extend over the south pole, it will be filled with this color before applying lighting.
         *
         * @type {Cartesian3}
         * @default Cartesian3(1.0, 1.0, 1.0)
         */
        this.southPoleColor = new Cartesian3(1.0, 1.0, 1.0);

        /**
         * Determines if the globe will be shown.
         *
         * @type {Boolean}
         * @default true
         */
        this.show = true;

        this._mode = SceneMode.SCENE3D;

        /**
         * The normal map to use for rendering waves in the ocean.  Setting this property will
         * only have an effect if the configured terrain provider includes a water mask.
         *
         * @type {String}
         * @default buildModuleUrl('Assets/Textures/waterNormalsSmall.jpg')
         */
        this.oceanNormalMapUrl = buildModuleUrl('Assets/Textures/waterNormalsSmall.jpg');

        /**
         * True if primitives such as billboards, polylines, labels, etc. should be depth-tested
         * against the terrain surface, or false if such primitives should always be drawn on top
         * of terrain unless they're on the opposite side of the globe.  The disadvantage of depth
         * testing primitives against terrain is that slight numerical noise or terrain level-of-detail
         * switched can sometimes make a primitive that should be on the surface disappear underneath it.
         *
         * @type {Boolean}
         * @default false
         */
        this.depthTestAgainstTerrain = false;

        /**
         * The maximum screen-space error used to drive level-of-detail refinement.  Higher
         * values will provide better performance but lower visual quality.
         *
         * @type {Number}
         * @default 2
         */
        this.maximumScreenSpaceError = 2;

        /**
         * The size of the terrain tile cache, expressed as a number of tiles.  Any additional
         * tiles beyond this number will be freed, as long as they aren't needed for rendering
         * this frame.  A larger number will consume more memory but will show detail faster
         * when, for example, zooming out and then back in.
         *
         * @type {Number}
         * @default 100
         */
        this.tileCacheSize = 100;

        /**
         * Enable lighting the globe with the sun as a light source.
         *
         * @type {Boolean}
         * @default false
         */
        this.enableLighting = false;
        this._enableLighting = false;

        /**
         * The distance where everything becomes lit. This only takes effect
         * when <code>enableLighting</code> is <code>true</code>.
         *
         * @type {Number}
         * @default 6500000.0
         */
        this.lightingFadeOutDistance = 6500000.0;

        /**
         * The distance where lighting resumes. This only takes effect
         * when <code>enableLighting</code> is <code>true</code>.
         *
         * @type {Number}
         * @default 9000000.0
         */
        this.lightingFadeInDistance = 9000000.0;

        this._lastOceanNormalMapUrl = undefined;
        this._oceanNormalMap = undefined;
        this._zoomedOutOceanSpecularIntensity = 0.5;
        this._showingPrettyOcean = false;
        this._hasWaterMask = false;
        this._hasVertexNormals = false;
        this._lightingFadeDistance = new Cartesian2(this.lightingFadeOutDistance, this.lightingFadeInDistance);

        var that = this;

        this._drawUniforms = {
            u_zoomedOutOceanSpecularIntensity : function() {
                return that._zoomedOutOceanSpecularIntensity;
            },
            u_oceanNormalMap : function() {
                return that._oceanNormalMap;
            },
            u_lightingFadeDistance : function() {
                return that._lightingFadeDistance;
            }
        };
    };

    defineProperties(Globe.prototype, {
        /**
         * Gets an ellipsoid describing the shape of this globe.
         * @memberof Globe.prototype
         * @type {Ellipsoid}
         */
        ellipsoid : {
            get: function() {
                return this._ellipsoid;
            }
        },

        /**
         * Gets the collection of image layers that will be rendered on this globe.
         * @memberof Globe.prototype
         * @type {ImageryLayerCollection}
         */
        imageryLayers: {
            get : function() {
                return this._imageryLayerCollection;
            }
        }
    });

    function createComparePickTileFunction(rayOrigin) {
        return function(a, b) {
            var aDist = BoundingSphere.distanceSquaredTo(a.data.pickBoundingSphere, rayOrigin);
            var bDist = BoundingSphere.distanceSquaredTo(b.data.pickBoundingSphere, rayOrigin);

            return aDist - bDist;
        };
    }

    var scratchArray = [];
    var scratchSphereIntersectionResult = {
        start : 0.0,
        stop : 0.0
    };

    /**
     * Find an intersection between a ray and the globe surface that was rendered. The ray must be given in world coordinates.
     *
     * @param {Ray} ray The ray to test for intersection.
     * @param {Scene} scene The scene.
     * @param {Cartesian3} [result] The object onto which to store the result.
     * @returns {Cartesian3|undefined} The intersection or <code>undefined</code> if none was found.
     *
     * @example
     * // find intersection of ray through a pixel and the globe
     * var ray = scene.camera.getPickRay(windowCoordinates);
     * var intersection = globe.pick(ray, scene);
     */
    Globe.prototype.pick = function(ray, scene, result) {
        //>>includeStart('debug', pragmas.debug);
        if (!defined(ray)) {
            throw new DeveloperError('ray is required');
        }
        if (!defined(scene)) {
            throw new DeveloperError('scene is required');
        }
        //>>includeEnd('debug');

        var mode = scene.mode;
        var projection = scene.mapProjection;

        var sphereIntersections = scratchArray;
        sphereIntersections.length = 0;

        var tilesToRender = this._surface._tilesToRender;
        var length = tilesToRender.length;

        var tile;
        var i;

        for (i = 0; i < length; ++i) {
            tile = tilesToRender[i];
            var tileData = tile.data;

            if (!defined(tileData)) {
                continue;
            }

            var boundingVolume = tileData.pickBoundingSphere;
            if (mode !== SceneMode.SCENE3D) {
                BoundingSphere.fromRectangleWithHeights2D(tile.rectangle, projection, tileData.minimumHeight, tileData.maximumHeight, boundingVolume);
                Cartesian3.fromElements(boundingVolume.center.z, boundingVolume.center.x, boundingVolume.center.y, boundingVolume.center);
            } else {
                BoundingSphere.clone(tileData.boundingSphere3D, boundingVolume);
            }

            var boundingSphereIntersection = IntersectionTests.raySphere(ray, boundingVolume, scratchSphereIntersectionResult);
            if (defined(boundingSphereIntersection)) {
                sphereIntersections.push(tile);
            }
        }

        sphereIntersections.sort(createComparePickTileFunction(ray.origin));

        var intersection;
        length = sphereIntersections.length;
        for (i = 0; i < length; ++i) {
            intersection = sphereIntersections[i].data.pick(ray, scene, true, result);
            if (defined(intersection)) {
                break;
            }
        }

        return intersection;
    };

<<<<<<< HEAD
    /**
     * Find an intersection between a ray and the globe surface that was rendered. The ray must be given in world coordinates.
     *
     * @param {Ray} ray The ray to test for intersection.
     * @param {Scene} scene The scene.
     * @param {Cartesian3} [result] The object onto which to store the result.
     * @returns {IntersectedTriangle|undefined} The intersection or <code>undefined</code> if none was found.
     *
     * @example
     * // find intersection of ray through a pixel and the globe
     * var ray = scene.camera.getPickRay(windowCoordinates);
     * var intersection = globe.pick(ray, scene);
     */
    Globe.prototype.pickTriangle = function(ray, scene, result) {
        //>>includeStart('debug', pragmas.debug);
        if (!defined(ray)) {
            throw new DeveloperError('ray is required');
        }
        if (!defined(scene)) {
            throw new DeveloperError('scene is required');
        }
        //>>includeEnd('debug');

        var mode = scene.mode;
        var projection = scene.mapProjection;

        var sphereIntersections = scratchArray;
        sphereIntersections.length = 0;

        var tilesToRender = this._surface._tilesToRender;
        var length = tilesToRender.length;

        var tile;
        var i;

        for (i = 0; i < length; ++i) {
            tile = tilesToRender[i];
            var tileData = tile.data;

            if (!defined(tileData)) {
                continue;
            }

            var boundingVolume = tileData.pickBoundingSphere;
            if (mode !== SceneMode.SCENE3D) {
                BoundingSphere.fromRectangleWithHeights2D(tile.rectangle, projection, tileData.minimumHeight, tileData.maximumHeight, boundingVolume);
                Cartesian3.fromElements(boundingVolume.center.z, boundingVolume.center.x, boundingVolume.center.y, boundingVolume.center);
            } else {
                BoundingSphere.clone(tileData.boundingSphere3D, boundingVolume);
            }

            var boundingSphereIntersection = IntersectionTests.raySphere(ray, boundingVolume, scratchSphereIntersectionResult);
            if (defined(boundingSphereIntersection)) {
                sphereIntersections.push(tile);
            }
        }

        sphereIntersections.sort(createComparePickTileFunction(ray.origin));

        var intersection;
        length = sphereIntersections.length;
        for (i = 0; i < length; ++i) {
            intersection = sphereIntersections[i].data.pickTriangle(ray, scene, true, result);
            if (defined(intersection)) {
                intersection.tile = sphereIntersections[i];
                break;
            }
        }

        return intersection;
    };

    /**
     * Asynchronously determines the imagery layer features that are intersected by a pick ray.  The intersected imagery
     * layer features are found by invoking {@link ImageryProvider#pickFeatures} for each imagery layer tile intersected
     * by the pick ray.
     *
     * @param {Ray} ray The ray to test for intersection.
     * @param {Scene} scene The scene.
     * @return {Promise|ImageryLayerFeatureInfo[]} A promise that resolves to an array of features intersected by the pick ray.
     *                                             If it can be quickly determined that no features are intersected (for example,
     *                                             because no active imagery providers support {@link ImageryProvider#pickFeatures}
     *                                             or because the pick ray does not intersect the surface), this function will
     *                                             return undefined.
     */
    Globe.prototype.pickImageryLayerFeatures = function(ray, scene) {
        // Find the picked location on the globe.
        var pickedPosition = this.pick(ray, scene);
        if (!defined(pickedPosition)) {
            return undefined;
        }

        var pickedLocation = this._ellipsoid.cartesianToCartographic(pickedPosition);

        // Find the terrain tile containing the picked location.
        var tilesToRender = this._surface._tilesToRender;
        var length = tilesToRender.length;
        var pickedTile;

        for (var textureIndex = 0; !defined(pickedTile) && textureIndex < tilesToRender.length; ++textureIndex) {
            var tile = tilesToRender[textureIndex];
            if (Rectangle.contains(tile.rectangle, pickedLocation)) {
                pickedTile = tile;
            }
        }

        if (!defined(pickedTile)) {
            return undefined;
        }

        // Pick against all attached imagery tiles containing the pickedLocation.
        var tileExtent = pickedTile.rectangle;
        var imageryTiles = pickedTile.data.imagery;

        var promises = [];
        for (var i = imageryTiles.length - 1; i >= 0; --i) {
            var terrainImagery = imageryTiles[i];
            var imagery = terrainImagery.readyImagery;
            if (!defined(imagery)) {
                continue;
            }
            var provider = imagery.imageryLayer.imageryProvider;
            if (!defined(provider.pickFeatures)) {
                continue;
            }

            var promise = provider.pickFeatures(imagery.x, imagery.y, imagery.level, pickedLocation.longitude, pickedLocation.latitude);
            if (!defined(promise)) {
                continue;
            }

            promises.push(promise);
        }

        if (promises.length === 0) {
            return undefined;
        }

        return when.all(promises, function(results) {
            var features = [];

            for (var resultIndex = 0; resultIndex < results.length; ++resultIndex) {
                var result = results[resultIndex];

                if (defined(result) && result.length > 0) {
                    for (var featureIndex = 0; featureIndex < result.length; ++featureIndex) {
                        var feature = result[featureIndex];

                        // For features without a position, use the picked location.
                        if (!defined(feature.position)) {
                            feature.position = pickedLocation;
                        }

                        features.push(feature);
                    }
                }
            }

            return features;
        });
    };

=======
>>>>>>> d94e2b6d
    var scratchGetHeightCartesian = new Cartesian3();
    var scratchGetHeightIntersection = new Cartesian3();
    var scratchGetHeightCartographic = new Cartographic();
    var scratchGetHeightRay = new Ray();

    /**
     * Get the height of the surface at a given cartographic.
     *
     * @param {Cartographic} cartographic The cartographic for which to find the height.
     * @returns {Number|undefined} The height of the cartographic or undefined if it could not be found.
     */
    Globe.prototype.getHeight = function(cartographic) {
        //>>includeStart('debug', pragmas.debug);
        if (!defined(cartographic)) {
            throw new DeveloperError('cartographic is required');
        }
        //>>includeEnd('debug');

        var levelZeroTiles = this._surface._levelZeroTiles;
        if (!defined(levelZeroTiles)) {
            return;
        }

        var tile;
        var i;

        var length = levelZeroTiles.length;
        for (i = 0; i < length; ++i) {
            tile = levelZeroTiles[i];
            if (Rectangle.contains(tile.rectangle, cartographic)) {
                break;
            }
        }

        if (!defined(tile) || !Rectangle.contains(tile.rectangle, cartographic)) {
            return undefined;
        }

        while (tile.renderable) {
            var children = tile.children;
            length = children.length;

            for (i = 0; i < length; ++i) {
                tile = children[i];
                if (Rectangle.contains(tile.rectangle, cartographic)) {
                    break;
                }
            }
        }

        while (defined(tile) && (!defined(tile.data) || !defined(tile.data.pickTerrain))) {
            tile = tile.parent;
        }

        if (!defined(tile)) {
            return undefined;
        }

        var ellipsoid = this._surface._tileProvider.tilingScheme.ellipsoid;
        var cartesian = ellipsoid.cartographicToCartesian(cartographic, scratchGetHeightCartesian);

        var ray = scratchGetHeightRay;
        Cartesian3.normalize(cartesian, ray.direction);

        var intersection = tile.data.pick(ray, undefined, false, scratchGetHeightIntersection);
        if (!defined(intersection)) {
            return undefined;
        }

        return ellipsoid.cartesianToCartographic(intersection, scratchGetHeightCartographic).height;
    };

    var depthQuadScratch = FeatureDetection.supportsTypedArrays() ? new Float32Array(12) : [];
    var scratchCartesian1 = new Cartesian3();
    var scratchCartesian2 = new Cartesian3();
    var scratchCartesian3 = new Cartesian3();
    var scratchCartesian4 = new Cartesian3();

    function computeDepthQuad(globe, frameState) {
        var radii = globe._ellipsoid.radii;
        var p = frameState.camera.positionWC;

        // Find the corresponding position in the scaled space of the ellipsoid.
        var q = Cartesian3.multiplyComponents(globe._ellipsoid.oneOverRadii, p, scratchCartesian1);

        var qMagnitude = Cartesian3.magnitude(q);
        var qUnit = Cartesian3.normalize(q, scratchCartesian2);

        // Determine the east and north directions at q.
        var eUnit = Cartesian3.normalize(Cartesian3.cross(Cartesian3.UNIT_Z, q, scratchCartesian3), scratchCartesian3);
        var nUnit = Cartesian3.normalize(Cartesian3.cross(qUnit, eUnit, scratchCartesian4), scratchCartesian4);

        // Determine the radius of the 'limb' of the ellipsoid.
        var wMagnitude = Math.sqrt(Cartesian3.magnitudeSquared(q) - 1.0);

        // Compute the center and offsets.
        var center = Cartesian3.multiplyByScalar(qUnit, 1.0 / qMagnitude, scratchCartesian1);
        var scalar = wMagnitude / qMagnitude;
        var eastOffset = Cartesian3.multiplyByScalar(eUnit, scalar, scratchCartesian2);
        var northOffset = Cartesian3.multiplyByScalar(nUnit, scalar, scratchCartesian3);

        // A conservative measure for the longitudes would be to use the min/max longitudes of the bounding frustum.
        var upperLeft = Cartesian3.add(center, northOffset, scratchCartesian4);
        Cartesian3.subtract(upperLeft, eastOffset, upperLeft);
        Cartesian3.multiplyComponents(radii, upperLeft, upperLeft);
        Cartesian3.pack(upperLeft, depthQuadScratch, 0);

        var lowerLeft = Cartesian3.subtract(center, northOffset, scratchCartesian4);
        Cartesian3.subtract(lowerLeft, eastOffset, lowerLeft);
        Cartesian3.multiplyComponents(radii, lowerLeft, lowerLeft);
        Cartesian3.pack(lowerLeft, depthQuadScratch, 3);

        var upperRight = Cartesian3.add(center, northOffset, scratchCartesian4);
        Cartesian3.add(upperRight, eastOffset, upperRight);
        Cartesian3.multiplyComponents(radii, upperRight, upperRight);
        Cartesian3.pack(upperRight, depthQuadScratch, 6);

        var lowerRight = Cartesian3.subtract(center, northOffset, scratchCartesian4);
        Cartesian3.add(lowerRight, eastOffset, lowerRight);
        Cartesian3.multiplyComponents(radii, lowerRight, lowerRight);
        Cartesian3.pack(lowerRight, depthQuadScratch, 9);

        return depthQuadScratch;
    }

    var rightScratch = new Cartesian3();
    var upScratch = new Cartesian3();
    var negativeZ = Cartesian3.negate(Cartesian3.UNIT_Z, new Cartesian3());
    function computePoleQuad(globe, frameState, maxLat, maxGivenLat, viewProjMatrix, viewportTransformation) {
        var pt1 = globe._ellipsoid.cartographicToCartesian(new Cartographic(0.0, maxGivenLat));
        var pt2 = globe._ellipsoid.cartographicToCartesian(new Cartographic(Math.PI, maxGivenLat));
        var radius = Cartesian3.magnitude(Cartesian3.subtract(pt1, pt2, rightScratch), rightScratch) * 0.5;

        var center = globe._ellipsoid.cartographicToCartesian(new Cartographic(0.0, maxLat));

        var right;
        var dir = frameState.camera.direction;
        if (1.0 - Cartesian3.dot(negativeZ, dir) < CesiumMath.EPSILON6) {
            right = Cartesian3.UNIT_X;
        } else {
            right = Cartesian3.normalize(Cartesian3.cross(dir, Cartesian3.UNIT_Z, rightScratch), rightScratch);
        }

        var screenRight = Cartesian3.add(center, Cartesian3.multiplyByScalar(right, radius, rightScratch), rightScratch);
        var screenUp = Cartesian3.add(center, Cartesian3.multiplyByScalar(Cartesian3.normalize(Cartesian3.cross(Cartesian3.UNIT_Z, right, upScratch), upScratch), radius, upScratch), upScratch);

        Transforms.pointToGLWindowCoordinates(viewProjMatrix, viewportTransformation, center, center);
        Transforms.pointToGLWindowCoordinates(viewProjMatrix, viewportTransformation, screenRight, screenRight);
        Transforms.pointToGLWindowCoordinates(viewProjMatrix, viewportTransformation, screenUp, screenUp);

        var halfWidth = Math.floor(Math.max(Cartesian3.distance(screenUp, center), Cartesian3.distance(screenRight, center)));
        var halfHeight = halfWidth;

        return new BoundingRectangle(
                Math.floor(center.x) - halfWidth,
                Math.floor(center.y) - halfHeight,
                halfWidth * 2.0,
                halfHeight * 2.0);
    }

    var viewportScratch = new BoundingRectangle();
    var vpTransformScratch = new Matrix4();
    var polePositionsScratch = FeatureDetection.supportsTypedArrays() ? new Float32Array(8) : [];

    function fillPoles(globe, context, frameState) {
        var terrainProvider = globe._surface.tileProvider.terrainProvider;
        if (frameState.mode !== SceneMode.SCENE3D) {
            return;
        }

        if (!terrainProvider.ready) {
            return;
        }
        var terrainMaxRectangle = terrainProvider.tilingScheme.rectangle;

        var viewProjMatrix = context.uniformState.viewProjection;
        var viewport = viewportScratch;
        viewport.width = context.drawingBufferWidth;
        viewport.height = context.drawingBufferHeight;
        var viewportTransformation = Matrix4.computeViewportTransformation(viewport, 0.0, 1.0, vpTransformScratch);
        var latitudeExtension = 0.05;

        var rectangle;
        var boundingVolume;
        var frustumCull;
        var occludeePoint;
        var occluded;
        var geometry;
        var rect;
        var occluder = globe._occluder;

        // handle north pole
        if (terrainMaxRectangle.north < CesiumMath.PI_OVER_TWO) {
            rectangle = new Rectangle(
                -Math.PI,
                terrainMaxRectangle.north,
                Math.PI,
                CesiumMath.PI_OVER_TWO
            );
            boundingVolume = BoundingSphere.fromRectangle3D(rectangle, globe._ellipsoid);
            frustumCull = frameState.cullingVolume.computeVisibility(boundingVolume) === Intersect.OUTSIDE;
            occludeePoint = Occluder.computeOccludeePointFromRectangle(rectangle, globe._ellipsoid);
            occluded = (occludeePoint && !occluder.isPointVisible(occludeePoint, 0.0)) || !occluder.isBoundingSphereVisible(boundingVolume);

            globe._drawNorthPole = !frustumCull && !occluded;
            if (globe._drawNorthPole) {
                rect = computePoleQuad(globe, frameState, rectangle.north, rectangle.south - latitudeExtension, viewProjMatrix, viewportTransformation);
                polePositionsScratch[0] = rect.x;
                polePositionsScratch[1] = rect.y;
                polePositionsScratch[2] = rect.x + rect.width;
                polePositionsScratch[3] = rect.y;
                polePositionsScratch[4] = rect.x + rect.width;
                polePositionsScratch[5] = rect.y + rect.height;
                polePositionsScratch[6] = rect.x;
                polePositionsScratch[7] = rect.y + rect.height;

                if (!defined(globe._northPoleCommand.vertexArray)) {
                    globe._northPoleCommand.boundingVolume = BoundingSphere.fromRectangle3D(rectangle, globe._ellipsoid);
                    geometry = new Geometry({
                        attributes : {
                            position : new GeometryAttribute({
                                componentDatatype : ComponentDatatype.FLOAT,
                                componentsPerAttribute : 2,
                                values : polePositionsScratch
                            })
                        }
                    });
                    globe._northPoleCommand.vertexArray = context.createVertexArrayFromGeometry({
                        geometry : geometry,
                        attributeLocations : {
                            position : 0
                        },
                        bufferUsage : BufferUsage.STREAM_DRAW
                    });
                } else {
                    globe._northPoleCommand.vertexArray.getAttribute(0).vertexBuffer.copyFromArrayView(polePositionsScratch);
                }
            }
        }

        // handle south pole
        if (terrainMaxRectangle.south > -CesiumMath.PI_OVER_TWO) {
            rectangle = new Rectangle(
                -Math.PI,
                -CesiumMath.PI_OVER_TWO,
                Math.PI,
                terrainMaxRectangle.south
            );
            boundingVolume = BoundingSphere.fromRectangle3D(rectangle, globe._ellipsoid);
            frustumCull = frameState.cullingVolume.computeVisibility(boundingVolume) === Intersect.OUTSIDE;
            occludeePoint = Occluder.computeOccludeePointFromRectangle(rectangle, globe._ellipsoid);
            occluded = (occludeePoint && !occluder.isPointVisible(occludeePoint)) || !occluder.isBoundingSphereVisible(boundingVolume);

            globe._drawSouthPole = !frustumCull && !occluded;
            if (globe._drawSouthPole) {
                rect = computePoleQuad(globe, frameState, rectangle.south, rectangle.north + latitudeExtension, viewProjMatrix, viewportTransformation);
                polePositionsScratch[0] = rect.x;
                polePositionsScratch[1] = rect.y;
                polePositionsScratch[2] = rect.x + rect.width;
                polePositionsScratch[3] = rect.y;
                polePositionsScratch[4] = rect.x + rect.width;
                polePositionsScratch[5] = rect.y + rect.height;
                polePositionsScratch[6] = rect.x;
                polePositionsScratch[7] = rect.y + rect.height;

                 if (!defined(globe._southPoleCommand.vertexArray)) {
                     globe._southPoleCommand.boundingVolume = BoundingSphere.fromRectangle3D(rectangle, globe._ellipsoid);
                     geometry = new Geometry({
                         attributes : {
                             position : new GeometryAttribute({
                                 componentDatatype : ComponentDatatype.FLOAT,
                                 componentsPerAttribute : 2,
                                 values : polePositionsScratch
                             })
                         }
                     });
                     globe._southPoleCommand.vertexArray = context.createVertexArrayFromGeometry({
                         geometry : geometry,
                         attributeLocations : {
                             position : 0
                         },
                         bufferUsage : BufferUsage.STREAM_DRAW
                     });
                 } else {
                     globe._southPoleCommand.vertexArray.getAttribute(0).vertexBuffer.copyFromArrayView(polePositionsScratch);
                 }
            }
        }

        var poleIntensity = 0.0;
        var baseLayer = globe._imageryLayerCollection.length > 0 ? globe._imageryLayerCollection.get(0) : undefined;
        if (defined(baseLayer) && defined(baseLayer.imageryProvider) && defined(baseLayer.imageryProvider.getPoleIntensity)) {
            poleIntensity = baseLayer.imageryProvider.getPoleIntensity();
        }

        var drawUniforms = {
            u_dayIntensity : function() {
                return poleIntensity;
            }
        };

        var that = globe;
        if (!defined(globe._northPoleCommand.uniformMap)) {
            var northPoleUniforms = combine(drawUniforms, {
                u_color : function() {
                    return that.northPoleColor;
                }
            });
            globe._northPoleCommand.uniformMap = combine(northPoleUniforms, globe._drawUniforms);
        }

        if (!defined(globe._southPoleCommand.uniformMap)) {
            var southPoleUniforms = combine(drawUniforms, {
                u_color : function() {
                    return that.southPoleColor;
                }
            });
            globe._southPoleCommand.uniformMap = combine(southPoleUniforms, globe._drawUniforms);
        }
    }

    /**
     * @private
     */
    Globe.prototype.update = function(context, frameState, commandList) {
        if (!this.show) {
            return;
        }

        var width = context.drawingBufferWidth;
        var height = context.drawingBufferHeight;

        if (width === 0 || height === 0) {
            return;
        }

        var mode = frameState.mode;
        var projection = frameState.mapProjection;
        var modeChanged = false;

        if (this._mode !== mode || !defined(this._rsColor)) {
            modeChanged = true;
            if (mode === SceneMode.SCENE3D || mode === SceneMode.COLUMBUS_VIEW) {
                this._rsColor = context.createRenderState({ // Write color and depth
                    cull : {
                        enabled : true
                    },
                    depthTest : {
                        enabled : true
                    }
                });
                this._rsColorWithoutDepthTest = context.createRenderState({ // Write color, not depth
                    cull : {
                        enabled : true
                    }
                });
                this._depthCommand.renderState = context.createRenderState({ // Write depth, not color
                    cull : {
                        enabled : true
                    },
                    depthTest : {
                        enabled : true,
                        func : DepthFunction.ALWAYS
                    },
                    colorMask : {
                        red : false,
                        green : false,
                        blue : false,
                        alpha : false
                    }
                });
            } else {
                this._rsColor = context.createRenderState({
                    cull : {
                        enabled : true
                    }
                });
                this._rsColorWithoutDepthTest = context.createRenderState({
                    cull : {
                        enabled : true
                    }
                });
                this._depthCommand.renderState = context.createRenderState({
                    cull : {
                        enabled : true
                    }
                });
            }
        }

        this._northPoleCommand.renderState = this._rsColorWithoutDepthTest;
        this._southPoleCommand.renderState = this._rsColorWithoutDepthTest;

        // update depth plane
        var depthQuad = computeDepthQuad(this, frameState);

        // depth plane
        if (!this._depthCommand.vertexArray) {
            var geometry = new Geometry({
                attributes : {
                    position : new GeometryAttribute({
                        componentDatatype : ComponentDatatype.FLOAT,
                        componentsPerAttribute : 3,
                        values : depthQuad
                    })
                },
                indices : [0, 1, 2, 2, 1, 3],
                primitiveType : PrimitiveType.TRIANGLES
            });
            this._depthCommand.vertexArray = context.createVertexArrayFromGeometry({
                geometry : geometry,
                attributeLocations : {
                    position : 0
                },
                bufferUsage : BufferUsage.DYNAMIC_DRAW
            });
        } else {
            this._depthCommand.vertexArray.getAttribute(0).vertexBuffer.copyFromArrayView(depthQuad);
        }

        if (!defined(this._depthCommand.shaderProgram)) {
            this._depthCommand.shaderProgram = context.createShaderProgram(
                GlobeVSDepth,
                GlobeFSDepth, {
                    position : 0
                });
        }

        if (this._surface.tileProvider.ready &&
            this._surface.tileProvider.terrainProvider.hasWaterMask &&
            this.oceanNormalMapUrl !== this._lastOceanNormalMapUrl) {

            this._lastOceanNormalMapUrl = this.oceanNormalMapUrl;

            var that = this;
            when(loadImage(this.oceanNormalMapUrl), function(image) {
                that._oceanNormalMap = that._oceanNormalMap && that._oceanNormalMap.destroy();
                that._oceanNormalMap = context.createTexture2D({
                    source : image
                });
            });
        }

        // Initial compile or re-compile if uber-shader parameters changed
        var hasWaterMask = this._surface.tileProvider.ready && this._surface.tileProvider.terrainProvider.hasWaterMask;
        var hasVertexNormals = this._surface.tileProvider.ready && this._surface.tileProvider.terrainProvider.hasVertexNormals;
        var hasWaterMaskChanged = this._hasWaterMask !== hasWaterMask;
        var hasVertexNormalsChanged = this._hasVertexNormals !== hasVertexNormals;
        var hasEnableLightingChanged = this._enableLighting !== this.enableLighting;

        if (!defined(this._northPoleCommand.shaderProgram) ||
            !defined(this._southPoleCommand.shaderProgram) ||
            modeChanged ||
            hasWaterMaskChanged ||
            hasVertexNormalsChanged ||
            hasEnableLightingChanged ||
            (defined(this._oceanNormalMap)) !== this._showingPrettyOcean) {

            var getPosition3DMode = 'vec4 getPosition(vec3 position3DWC) { return getPosition3DMode(position3DWC); }';
            var getPosition2DMode = 'vec4 getPosition(vec3 position3DWC) { return getPosition2DMode(position3DWC); }';
            var getPositionColumbusViewMode = 'vec4 getPosition(vec3 position3DWC) { return getPositionColumbusViewMode(position3DWC); }';
            var getPositionMorphingMode = 'vec4 getPosition(vec3 position3DWC) { return getPositionMorphingMode(position3DWC); }';

            var getPositionMode;

            switch (mode) {
            case SceneMode.SCENE3D:
                getPositionMode = getPosition3DMode;
                break;
            case SceneMode.SCENE2D:
                getPositionMode = getPosition2DMode;
                break;
            case SceneMode.COLUMBUS_VIEW:
                getPositionMode = getPositionColumbusViewMode;
                break;
            case SceneMode.MORPHING:
                getPositionMode = getPositionMorphingMode;
                break;
            }

            var get2DYPositionFractionGeographicProjection = 'float get2DYPositionFraction() { return get2DGeographicYPositionFraction(); }';
            var get2DYPositionFractionMercatorProjection = 'float get2DYPositionFraction() { return get2DMercatorYPositionFraction(); }';

            var get2DYPositionFraction;

            if (projection instanceof GeographicProjection) {
                get2DYPositionFraction = get2DYPositionFractionGeographicProjection;
            } else {
                get2DYPositionFraction = get2DYPositionFractionMercatorProjection;
            }

            this._surfaceShaderSet.baseVertexShaderString = createShaderSource({
                defines : [
                    (hasWaterMask ? 'SHOW_REFLECTIVE_OCEAN' : ''),
                    (this.enableLighting && !hasVertexNormals ? 'ENABLE_DAYNIGHT_SHADING' : ''),
                    (this.enableLighting && hasVertexNormals ? 'ENABLE_VERTEX_LIGHTING' : '')
                ],
                sources : [GlobeVS, getPositionMode, get2DYPositionFraction]
            });

            var showPrettyOcean = hasWaterMask && defined(this._oceanNormalMap);

            this._surfaceShaderSet.baseFragmentShaderString = createShaderSource({
                defines : [
                    (hasWaterMask ? 'SHOW_REFLECTIVE_OCEAN' : ''),
                    (showPrettyOcean ? 'SHOW_OCEAN_WAVES' : ''),
                    (this.enableLighting && !hasVertexNormals ? 'ENABLE_DAYNIGHT_SHADING' : ''),
                    (this.enableLighting && hasVertexNormals ? 'ENABLE_VERTEX_LIGHTING' : '')
                ],
                sources : [GlobeFS]
            });
            this._surfaceShaderSet.invalidateShaders();

            var poleShaderProgram = context.replaceShaderProgram(this._northPoleCommand.shaderProgram,
                GlobeVSPole, GlobeFSPole, terrainAttributeLocations);

            this._northPoleCommand.shaderProgram = poleShaderProgram;
            this._southPoleCommand.shaderProgram = poleShaderProgram;

            this._showingPrettyOcean = defined(this._oceanNormalMap);
            this._hasWaterMask = hasWaterMask;
            this._hasVertexNormals = hasVertexNormals;
            this._enableLighting = this.enableLighting;
        }

        var cameraPosition = frameState.camera.positionWC;

        this._occluder.cameraPosition = cameraPosition;

        fillPoles(this, context, frameState);

        this._mode = mode;

        var pass = frameState.passes;
        if (pass.render) {
            // render quads to fill the poles
            if (mode === SceneMode.SCENE3D) {
                if (this._drawNorthPole) {
                    commandList.push(this._northPoleCommand);
                }

                if (this._drawSouthPole) {
                    commandList.push(this._southPoleCommand);
                }
            }

            // Don't show the ocean specular highlights when zoomed out in 2D and Columbus View.
            if (mode === SceneMode.SCENE3D) {
                this._zoomedOutOceanSpecularIntensity = 0.5;
            } else {
                this._zoomedOutOceanSpecularIntensity = 0.0;
            }

            var surface = this._surface;
            surface.maximumScreenSpaceError = this.maximumScreenSpaceError;
            surface.tileCacheSize = this.tileCacheSize;

            var tileProvider = surface.tileProvider;
            tileProvider.terrainProvider = this.terrainProvider;
            tileProvider.lightingFadeOutDistance = this.lightingFadeOutDistance;
            tileProvider.lightingFadeInDistance = this.lightingFadeInDistance;
            tileProvider.zoomedOutOceanSpecularIntensity = this._zoomedOutOceanSpecularIntensity;
            tileProvider.oceanNormalMap = this._oceanNormalMap;

            this._surface.update(context, frameState, commandList);

            // render depth plane
            if (mode === SceneMode.SCENE3D || mode === SceneMode.COLUMBUS_VIEW) {
                if (!this.depthTestAgainstTerrain) {
                    commandList.push(this._clearDepthCommand);
                    if (mode === SceneMode.SCENE3D) {
                        commandList.push(this._depthCommand);
                    }
                }
            }
        }

        if (pass.pick) {
            // Not actually pickable, but render depth-only so primitives on the backface
            // of the globe are not picked.
            commandList.push(this._depthCommand);
        }
    };

    /**
     * Returns true if this object was destroyed; otherwise, false.
     * <br /><br />
     * If this object was destroyed, it should not be used; calling any function other than
     * <code>isDestroyed</code> will result in a {@link DeveloperError} exception.
     *
     * @returns {Boolean} True if this object was destroyed; otherwise, false.
     *
     * @see Globe#destroy
     */
    Globe.prototype.isDestroyed = function() {
        return false;
    };

    /**
     * Destroys the WebGL resources held by this object.  Destroying an object allows for deterministic
     * release of WebGL resources, instead of relying on the garbage collector to destroy this object.
     * <br /><br />
     * Once an object is destroyed, it should not be used; calling any function other than
     * <code>isDestroyed</code> will result in a {@link DeveloperError} exception.  Therefore,
     * assign the return value (<code>undefined</code>) to the object as done in the example.
     *
     * @returns {undefined}
     *
     * @exception {DeveloperError} This object was destroyed, i.e., destroy() was called.
     *
     * @see Globe#isDestroyed
     *
     * @example
     * globe = globe && globe.destroy();
     */
    Globe.prototype.destroy = function() {
        this._northPoleCommand.vertexArray = this._northPoleCommand.vertexArray && this._northPoleCommand.vertexArray.destroy();
        this._southPoleCommand.vertexArray = this._southPoleCommand.vertexArray && this._southPoleCommand.vertexArray.destroy();

        this._surfaceShaderSet = this._surfaceShaderSet && this._surfaceShaderSet.destroy();

        this._northPoleCommand.shaderProgram = this._northPoleCommand.shaderProgram && this._northPoleCommand.shaderProgram.destroy();
        this._southPoleCommand.shaderProgram = this._northPoleCommand.shaderProgram;

        this._depthCommand.shaderProgram = this._depthCommand.shaderProgram && this._depthCommand.shaderProgram.destroy();
        this._depthCommand.vertexArray = this._depthCommand.vertexArray && this._depthCommand.vertexArray.destroy();

        this._surface = this._surface && this._surface.destroy();

        this._oceanNormalMap = this._oceanNormalMap && this._oceanNormalMap.destroy();

        return destroyObject(this);
    };

    return Globe;
});<|MERGE_RESOLUTION|>--- conflicted
+++ resolved
@@ -392,7 +392,6 @@
         return intersection;
     };
 
-<<<<<<< HEAD
     /**
      * Find an intersection between a ray and the globe surface that was rendered. The ray must be given in world coordinates.
      *
@@ -465,98 +464,6 @@
         return intersection;
     };
 
-    /**
-     * Asynchronously determines the imagery layer features that are intersected by a pick ray.  The intersected imagery
-     * layer features are found by invoking {@link ImageryProvider#pickFeatures} for each imagery layer tile intersected
-     * by the pick ray.
-     *
-     * @param {Ray} ray The ray to test for intersection.
-     * @param {Scene} scene The scene.
-     * @return {Promise|ImageryLayerFeatureInfo[]} A promise that resolves to an array of features intersected by the pick ray.
-     *                                             If it can be quickly determined that no features are intersected (for example,
-     *                                             because no active imagery providers support {@link ImageryProvider#pickFeatures}
-     *                                             or because the pick ray does not intersect the surface), this function will
-     *                                             return undefined.
-     */
-    Globe.prototype.pickImageryLayerFeatures = function(ray, scene) {
-        // Find the picked location on the globe.
-        var pickedPosition = this.pick(ray, scene);
-        if (!defined(pickedPosition)) {
-            return undefined;
-        }
-
-        var pickedLocation = this._ellipsoid.cartesianToCartographic(pickedPosition);
-
-        // Find the terrain tile containing the picked location.
-        var tilesToRender = this._surface._tilesToRender;
-        var length = tilesToRender.length;
-        var pickedTile;
-
-        for (var textureIndex = 0; !defined(pickedTile) && textureIndex < tilesToRender.length; ++textureIndex) {
-            var tile = tilesToRender[textureIndex];
-            if (Rectangle.contains(tile.rectangle, pickedLocation)) {
-                pickedTile = tile;
-            }
-        }
-
-        if (!defined(pickedTile)) {
-            return undefined;
-        }
-
-        // Pick against all attached imagery tiles containing the pickedLocation.
-        var tileExtent = pickedTile.rectangle;
-        var imageryTiles = pickedTile.data.imagery;
-
-        var promises = [];
-        for (var i = imageryTiles.length - 1; i >= 0; --i) {
-            var terrainImagery = imageryTiles[i];
-            var imagery = terrainImagery.readyImagery;
-            if (!defined(imagery)) {
-                continue;
-            }
-            var provider = imagery.imageryLayer.imageryProvider;
-            if (!defined(provider.pickFeatures)) {
-                continue;
-            }
-
-            var promise = provider.pickFeatures(imagery.x, imagery.y, imagery.level, pickedLocation.longitude, pickedLocation.latitude);
-            if (!defined(promise)) {
-                continue;
-            }
-
-            promises.push(promise);
-        }
-
-        if (promises.length === 0) {
-            return undefined;
-        }
-
-        return when.all(promises, function(results) {
-            var features = [];
-
-            for (var resultIndex = 0; resultIndex < results.length; ++resultIndex) {
-                var result = results[resultIndex];
-
-                if (defined(result) && result.length > 0) {
-                    for (var featureIndex = 0; featureIndex < result.length; ++featureIndex) {
-                        var feature = result[featureIndex];
-
-                        // For features without a position, use the picked location.
-                        if (!defined(feature.position)) {
-                            feature.position = pickedLocation;
-                        }
-
-                        features.push(feature);
-                    }
-                }
-            }
-
-            return features;
-        });
-    };
-
-=======
->>>>>>> d94e2b6d
     var scratchGetHeightCartesian = new Cartesian3();
     var scratchGetHeightIntersection = new Cartesian3();
     var scratchGetHeightCartographic = new Cartographic();
