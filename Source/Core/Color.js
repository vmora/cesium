--- conflicted
+++ resolved
@@ -160,25 +160,6 @@
     };
 
     /**
-<<<<<<< HEAD
-     * Creates a random Color instance from red, green, blue and alpha string parameters, using
-     * the semantics defined in the KML reference
-     * @memberof Color
-     *
-     */
-    Color.fromRandom = function(options){
-        var red = typeof options.red !== 'undefined' ? options.red : 0;
-        var green = typeof options.green !== 'undefined' ? options.green : 0;
-        var blue = typeof options.blue !== 'undefined' ? options.blue : 0;
-        var alpha = typeof options.alpha !== 'undefined' ? options.alpha : 0;
-
-        red = Math.random() * red;
-        green = Math.random() * green;
-        blue = Math.random() * blue;
-
-        var randomColor = new Color(red, green, blue, alpha);
-        return randomColor;
-=======
      * Creates a random color using the provided options. For reproducible random colors, you should
      * call {@link CesiumMath#setRandomNumberSeed} once at the beginning of your application.
      * @memberof Color
@@ -280,7 +261,6 @@
         result.blue = blue;
         result.alpha = alpha;
         return result;
->>>>>>> 121ec0fc
     };
 
     //#rgb
